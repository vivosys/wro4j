<<<<<<< HEAD
/**
 * Copyright Alex Objelean
 */
package ro.isdc.wro.extensions.model.factory;

import java.io.ByteArrayInputStream;
import java.io.IOException;
import java.io.InputStream;
import java.util.ArrayList;
import java.util.Arrays;
import java.util.concurrent.Callable;

import junit.framework.Assert;

import org.junit.After;
import org.junit.Before;
import org.junit.Test;
import org.slf4j.Logger;
import org.slf4j.LoggerFactory;

import ro.isdc.wro.WroRuntimeException;
import ro.isdc.wro.config.Context;
import ro.isdc.wro.model.WroModel;
import ro.isdc.wro.model.WroModelInspector;
import ro.isdc.wro.model.group.Group;
import ro.isdc.wro.model.resource.locator.ResourceLocator;
import ro.isdc.wro.model.resource.locator.support.AbstractResourceLocator;
import ro.isdc.wro.model.resource.locator.support.ClasspathResourceLocator;
import ro.isdc.wro.model.resource.locator.support.UrlResourceLocator;
import ro.isdc.wro.util.WroTestUtils;

/**
 * Test {@link JsonModelFactory}
 * 
 * @author Alex Objelean
 * @created 13 Mar 2011
 * @since 1.3.6
 */
public class TestJsonModelFactory {
  private static final Logger LOG = LoggerFactory.getLogger(TestJsonModelFactory.class);
  private JsonModelFactory factory;
  
  @Before
  public void setUp() {
    Context.set(Context.standaloneContext());
  }
  
  @After
  public void tearDown() {
    Context.unset();
  }
  
  @Test(expected = WroRuntimeException.class)
  public void testInvalidStream()
      throws Exception {
    factory = new JsonModelFactory() {
      @Override
      protected ResourceLocator getModelResourceLocator() {
        return new ClasspathResourceLocator("INVALID.json");
      };
    };
    factory.create();
  }
  
  @Test(expected = WroRuntimeException.class)
  public void testInvalidContent() {
    factory = new JsonModelFactory() {
      @Override
      protected ResourceLocator getModelResourceLocator() {
        return new AbstractResourceLocator() {
          @Override
          public InputStream getInputStream()
            throws IOException {
            return new ByteArrayInputStream("".getBytes());
          }
        };
      };
    };
    Assert.assertNull(factory.create());
  }
  
  @Test
  public void createValidModel() {
    factory = new JsonModelFactory() {
      @Override
      protected ResourceLocator getModelResourceLocator() {
        return new UrlResourceLocator(TestJsonModelFactory.class.getResource("wro.json"));
      };
    };
    final WroModel model = factory.create();
    Assert.assertNotNull(model);
    Assert.assertEquals(Arrays.asList("g2", "g1"), new WroModelInspector(model).getGroupNames());
    LOG.debug("model: {}", model);
  }
  
  /**
   * Test the usecase when the resource has no type. For now, it is ok to have it null because you'll get a NPE
   * exception during processing if no type is specified anyway.
   */
  @Test
  public void createIncompleteModel() {
    factory = new JsonModelFactory() {
      @Override
      protected ResourceLocator getModelResourceLocator() {
        return new UrlResourceLocator(TestJsonModelFactory.class.getResource("incomplete-wro.json"));
      };
    };
    final WroModel model = factory.create();
    Assert.assertNotNull(model);
    Assert.assertEquals(1, model.getGroups().size());
    final Group group = new ArrayList<Group>(model.getGroups()).get(0);
    Assert.assertNull(group.getResources().get(0).getType());
    LOG.debug("model: {}", model);
  }
  
  @Test
  public void shouldBeThreadSafe()
      throws Exception {
    factory = new JsonModelFactory() {
      @Override
      protected ResourceLocator getModelResourceLocator() {
        return new UrlResourceLocator(TestJsonModelFactory.class.getResource("wro.json"));
      };
    };
    WroTestUtils.init(factory);
    final WroModel expected = factory.create();
    WroTestUtils.runConcurrently(new Callable<Void>() {
      public Void call()
          throws Exception {
        Assert.assertEquals(expected, factory.create());
        return null;
      }
    }, 10);
  }
}
=======
/**
 * Copyright Alex Objelean
 */
package ro.isdc.wro.extensions.model.factory;

import java.io.ByteArrayInputStream;
import java.io.IOException;
import java.io.InputStream;
import java.util.ArrayList;
import java.util.Arrays;
import java.util.concurrent.Callable;

import junit.framework.Assert;

import org.junit.After;
import org.junit.Before;
import org.junit.Test;
import org.slf4j.Logger;
import org.slf4j.LoggerFactory;

import ro.isdc.wro.WroRuntimeException;
import ro.isdc.wro.config.Context;
import ro.isdc.wro.model.WroModel;
import ro.isdc.wro.model.WroModelInspector;
import ro.isdc.wro.model.group.Group;
import ro.isdc.wro.util.WroTestUtils;


/**
 * Test {@link JsonModelFactory}
 *
 * @author Alex Objelean
 * @created 13 Mar 2011
 * @since 1.3.6
 */
public class TestJsonModelFactory {
  private static final Logger LOG = LoggerFactory.getLogger(TestJsonModelFactory.class);
  private JsonModelFactory factory;

  @Before
  public void setUp() {
    Context.set(Context.standaloneContext());
  }

  @After
  public void tearDown() {
    Context.unset();
  }

  @Test(expected = WroRuntimeException.class)
  public void testInvalidStream()
      throws Exception {
    factory = new JsonModelFactory() {
      @Override
      protected InputStream getModelResourceAsStream()
          throws IOException {
        throw new IOException();
      };
    };
    factory.create();
  }

  @Test(expected = WroRuntimeException.class)
  public void testInvalidContent() {
    factory = new JsonModelFactory() {
      @Override
      protected InputStream getModelResourceAsStream()
          throws IOException {
        return new ByteArrayInputStream("".getBytes());
      };
    };
    Assert.assertNull(factory.create());
  }

  @Test
  public void createValidModel() {
    factory = new JsonModelFactory() {
      @Override
      protected InputStream getModelResourceAsStream()
          throws IOException {
        return TestGroovyModelFactory.class.getResourceAsStream("wro.json");
      };
    };
    final WroModel model = factory.create();
    Assert.assertNotNull(model);
    Assert.assertEquals(Arrays.asList("g1", "g2"), new WroModelInspector(model).getGroupNames());
    LOG.debug("model: {}", model);
  }

  /**
   * Test the usecase when the resource has no type. For now, it is ok to have it null because you'll get a NPE
   * exception during processing if no type is specified anyway.
   */
  @Test
  public void createIncompleteModel() {
    factory = new JsonModelFactory() {
      @Override
      protected InputStream getModelResourceAsStream()
          throws IOException {
        return getClass().getResourceAsStream("incomplete-wro.json");
      };
    };
    final WroModel model = factory.create();
    Assert.assertNotNull(model);
    Assert.assertEquals(1, model.getGroups().size());
    final Group group = new ArrayList<Group>(model.getGroups()).get(0);
    Assert.assertNull(group.getResources().get(0).getType());
    LOG.debug("model: {}", model);
  }

  @Test
  public void shouldBeThreadSafe()
      throws Exception {
    factory = new JsonModelFactory() {
      @Override
      protected InputStream getModelResourceAsStream()
          throws IOException {
        return TestGroovyModelFactory.class.getResourceAsStream("wro.json");
      };
    };
    WroTestUtils.init(factory);
    final WroModel expected = factory.create();
    WroTestUtils.runConcurrently(new Callable<Void>() {
      @Override
      public Void call()
          throws Exception {
        Assert.assertEquals(expected, factory.create());
        return null;
      }
    }, 10);
  }
}
>>>>>>> c9bbf9dc
<|MERGE_RESOLUTION|>--- conflicted
+++ resolved
@@ -1,4 +1,3 @@
-<<<<<<< HEAD
 /**
  * Copyright Alex Objelean
  */
@@ -90,7 +89,7 @@
     };
     final WroModel model = factory.create();
     Assert.assertNotNull(model);
-    Assert.assertEquals(Arrays.asList("g2", "g1"), new WroModelInspector(model).getGroupNames());
+    Assert.assertEquals(Arrays.asList("g1", "g2"), new WroModelInspector(model).getGroupNames());
     LOG.debug("model: {}", model);
   }
   
@@ -133,138 +132,4 @@
       }
     }, 10);
   }
-}
-=======
-/**
- * Copyright Alex Objelean
- */
-package ro.isdc.wro.extensions.model.factory;
-
-import java.io.ByteArrayInputStream;
-import java.io.IOException;
-import java.io.InputStream;
-import java.util.ArrayList;
-import java.util.Arrays;
-import java.util.concurrent.Callable;
-
-import junit.framework.Assert;
-
-import org.junit.After;
-import org.junit.Before;
-import org.junit.Test;
-import org.slf4j.Logger;
-import org.slf4j.LoggerFactory;
-
-import ro.isdc.wro.WroRuntimeException;
-import ro.isdc.wro.config.Context;
-import ro.isdc.wro.model.WroModel;
-import ro.isdc.wro.model.WroModelInspector;
-import ro.isdc.wro.model.group.Group;
-import ro.isdc.wro.util.WroTestUtils;
-
-
-/**
- * Test {@link JsonModelFactory}
- *
- * @author Alex Objelean
- * @created 13 Mar 2011
- * @since 1.3.6
- */
-public class TestJsonModelFactory {
-  private static final Logger LOG = LoggerFactory.getLogger(TestJsonModelFactory.class);
-  private JsonModelFactory factory;
-
-  @Before
-  public void setUp() {
-    Context.set(Context.standaloneContext());
-  }
-
-  @After
-  public void tearDown() {
-    Context.unset();
-  }
-
-  @Test(expected = WroRuntimeException.class)
-  public void testInvalidStream()
-      throws Exception {
-    factory = new JsonModelFactory() {
-      @Override
-      protected InputStream getModelResourceAsStream()
-          throws IOException {
-        throw new IOException();
-      };
-    };
-    factory.create();
-  }
-
-  @Test(expected = WroRuntimeException.class)
-  public void testInvalidContent() {
-    factory = new JsonModelFactory() {
-      @Override
-      protected InputStream getModelResourceAsStream()
-          throws IOException {
-        return new ByteArrayInputStream("".getBytes());
-      };
-    };
-    Assert.assertNull(factory.create());
-  }
-
-  @Test
-  public void createValidModel() {
-    factory = new JsonModelFactory() {
-      @Override
-      protected InputStream getModelResourceAsStream()
-          throws IOException {
-        return TestGroovyModelFactory.class.getResourceAsStream("wro.json");
-      };
-    };
-    final WroModel model = factory.create();
-    Assert.assertNotNull(model);
-    Assert.assertEquals(Arrays.asList("g1", "g2"), new WroModelInspector(model).getGroupNames());
-    LOG.debug("model: {}", model);
-  }
-
-  /**
-   * Test the usecase when the resource has no type. For now, it is ok to have it null because you'll get a NPE
-   * exception during processing if no type is specified anyway.
-   */
-  @Test
-  public void createIncompleteModel() {
-    factory = new JsonModelFactory() {
-      @Override
-      protected InputStream getModelResourceAsStream()
-          throws IOException {
-        return getClass().getResourceAsStream("incomplete-wro.json");
-      };
-    };
-    final WroModel model = factory.create();
-    Assert.assertNotNull(model);
-    Assert.assertEquals(1, model.getGroups().size());
-    final Group group = new ArrayList<Group>(model.getGroups()).get(0);
-    Assert.assertNull(group.getResources().get(0).getType());
-    LOG.debug("model: {}", model);
-  }
-
-  @Test
-  public void shouldBeThreadSafe()
-      throws Exception {
-    factory = new JsonModelFactory() {
-      @Override
-      protected InputStream getModelResourceAsStream()
-          throws IOException {
-        return TestGroovyModelFactory.class.getResourceAsStream("wro.json");
-      };
-    };
-    WroTestUtils.init(factory);
-    final WroModel expected = factory.create();
-    WroTestUtils.runConcurrently(new Callable<Void>() {
-      @Override
-      public Void call()
-          throws Exception {
-        Assert.assertEquals(expected, factory.create());
-        return null;
-      }
-    }, 10);
-  }
-}
->>>>>>> c9bbf9dc
+}