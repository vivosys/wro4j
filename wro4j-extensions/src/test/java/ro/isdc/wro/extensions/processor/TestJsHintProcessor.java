/*
 * Copyright (c) 2010. All rights reserved.
 */
package ro.isdc.wro.extensions.processor;

import java.io.File;
import java.io.IOException;
import java.net.URL;

import org.junit.Test;

import ro.isdc.wro.extensions.processor.js.JsHintProcessor;
import ro.isdc.wro.model.resource.processor.ResourceProcessor;
import ro.isdc.wro.util.WroTestUtils;


/**
 * Test {@link JsHintProcessor}.
 *
 * @author Alex Objelean
 * @created Created on Feb 27, 2011
 */
public class TestJsHintProcessor {
<<<<<<< HEAD
  private ResourceProcessor processor = new JsHintProcessor();
=======
  private final ResourcePreProcessor processor = new JsHintProcessor();
>>>>>>> 21948af3


  @Test
  public void testFromFolder()
    throws IOException {
    final URL url = getClass().getResource("jsHint");

    final File testFolder = new File(url.getFile(), "test");
    final File expectedFolder = new File(url.getFile(), "expected");
    WroTestUtils.compareFromDifferentFoldersByExtension(testFolder, expectedFolder, "js", processor);
  }
}<|MERGE_RESOLUTION|>--- conflicted
+++ resolved
@@ -21,11 +21,7 @@
  * @created Created on Feb 27, 2011
  */
 public class TestJsHintProcessor {
-<<<<<<< HEAD
-  private ResourceProcessor processor = new JsHintProcessor();
-=======
-  private final ResourcePreProcessor processor = new JsHintProcessor();
->>>>>>> 21948af3
+  private final ResourceProcessor processor = new JsHintProcessor();
 
 
   @Test
