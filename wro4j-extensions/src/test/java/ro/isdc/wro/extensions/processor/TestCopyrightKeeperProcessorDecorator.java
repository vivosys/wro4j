--- conflicted
+++ resolved
@@ -34,11 +34,6 @@
   @Test
   public void decorateJsMinProcessor()
       throws Exception {
-<<<<<<< HEAD
-    final ResourceProcessor decoratedProcessor = new JSMinProcessor();
-    final ResourceProcessor processor = CopyrightKeeperProcessorDecorator.decorate(decoratedProcessor);
-=======
->>>>>>> 0292acfc
     final URL url = getClass().getResource("copyright");
 
     final File testFolder = new File(url.getFile(), "test");
