--- conflicted
+++ resolved
@@ -138,18 +138,6 @@
   }
 
   /**
-<<<<<<< HEAD
-=======
-   * {@inheritDoc}
-   */
-  @Override
-  public void process(final Reader reader, final Writer writer)
-      throws IOException {
-    process(null, reader, writer);
-  }
-
-  /**
->>>>>>> 9a59c7f1
    * Creates process responsible for running lessc shell command by reading the file content from the sourceFilePath
    *
    * @param sourceFile
