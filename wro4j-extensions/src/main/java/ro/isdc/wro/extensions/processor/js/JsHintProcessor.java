/*
 * Copyright (C) 2011.
 * All rights reserved.
 */
package ro.isdc.wro.extensions.processor.js;

import java.io.IOException;
import java.io.Reader;
import java.io.Writer;

import org.apache.commons.io.IOUtils;
import org.apache.commons.lang3.StringUtils;
import org.slf4j.Logger;
import org.slf4j.LoggerFactory;

import ro.isdc.wro.WroRuntimeException;
import ro.isdc.wro.extensions.processor.support.jshint.JsHint;
import ro.isdc.wro.extensions.processor.support.jshint.JsHintException;
import ro.isdc.wro.model.resource.Resource;
import ro.isdc.wro.model.resource.ResourceType;
import ro.isdc.wro.model.resource.SupportedResourceType;
import ro.isdc.wro.model.resource.processor.ResourceProcessor;


/**
 * Processor which analyze the js code and warns you about any problems. The processing result won't change no matter
 * if the processed script contains errors or not.
 *
 * @author Alex Objelean
 * @since 1.3.5
 * @created 1 Mar 2011
 */
@SupportedResourceType(ResourceType.JS)
public class JsHintProcessor
  implements ResourceProcessor {
  private static final Logger LOG = LoggerFactory.getLogger(JsHintProcessor.class);
  public static final String ALIAS = "jsHint";
  /**
   * Options to use to configure jsHint.
   */
  private String[] options;


  public JsHintProcessor setOptions(final String[] options) {
    this.options = options;
    return this;
  }

  /**
   * {@inheritDoc}
   */
  public void process(final Resource resource, final Reader reader, final Writer writer)
    throws IOException {
    final String content = IOUtils.toString(reader);
    try {
      newJsHint().setOptions(options).validate(content);
    } catch (final JsHintException e) {
      try {
        onJsHintException(e, resource);
      } catch (final Exception ex) {
        throw new WroRuntimeException("", ex);
      }
    } catch (final WroRuntimeException e) {
      final String resourceUri = resource == null ? StringUtils.EMPTY : "[" + resource.getUri() + "]";
      LOG.warn("Exception while applying " + getClass().getSimpleName() + " processor on the " + resourceUri
          + " resource, no processing applied...", e);
    } finally {
      // don't change the processed content no matter what happens.
      writer.write(content);
      reader.close();
      writer.close();
    }
  }

<<<<<<< HEAD
=======
  /**
   * Override this method to provide a custom {@link JsHint} implementation.
   */
  protected JsHint newJsHint() {
    return new JsHint();
  }

  /**
   * {@inheritDoc}
   */
  public void process(final Reader reader, final Writer writer) throws IOException {
    process(null, reader, writer);
  }
>>>>>>> 04381620

  /**
   * Called when {@link JsHintException} is thrown. Allows subclasses to re-throw this exception as a
   * {@link RuntimeException} or handle it differently. The default implementation simply logs the errors.
   *
   * @param e {@link JsHintException} which has occurred.
   * @param resource the processed resource which caused the exception.
   */
  protected void onJsHintException(final JsHintException e, final Resource resource)
    throws Exception {
    LOG.error("The following resource: " + resource + " has " + e.getErrors().size() + " errors.", e);
  }
}
<|MERGE_RESOLUTION|>--- conflicted
+++ resolved
@@ -1,103 +1,93 @@
-/*
- * Copyright (C) 2011.
- * All rights reserved.
- */
-package ro.isdc.wro.extensions.processor.js;
-
-import java.io.IOException;
-import java.io.Reader;
-import java.io.Writer;
-
-import org.apache.commons.io.IOUtils;
-import org.apache.commons.lang3.StringUtils;
-import org.slf4j.Logger;
-import org.slf4j.LoggerFactory;
-
-import ro.isdc.wro.WroRuntimeException;
-import ro.isdc.wro.extensions.processor.support.jshint.JsHint;
-import ro.isdc.wro.extensions.processor.support.jshint.JsHintException;
-import ro.isdc.wro.model.resource.Resource;
-import ro.isdc.wro.model.resource.ResourceType;
-import ro.isdc.wro.model.resource.SupportedResourceType;
-import ro.isdc.wro.model.resource.processor.ResourceProcessor;
-
-
-/**
- * Processor which analyze the js code and warns you about any problems. The processing result won't change no matter
- * if the processed script contains errors or not.
- *
- * @author Alex Objelean
- * @since 1.3.5
- * @created 1 Mar 2011
- */
-@SupportedResourceType(ResourceType.JS)
-public class JsHintProcessor
-  implements ResourceProcessor {
-  private static final Logger LOG = LoggerFactory.getLogger(JsHintProcessor.class);
-  public static final String ALIAS = "jsHint";
-  /**
-   * Options to use to configure jsHint.
-   */
-  private String[] options;
-
-
-  public JsHintProcessor setOptions(final String[] options) {
-    this.options = options;
-    return this;
-  }
-
-  /**
-   * {@inheritDoc}
-   */
-  public void process(final Resource resource, final Reader reader, final Writer writer)
-    throws IOException {
-    final String content = IOUtils.toString(reader);
-    try {
-      newJsHint().setOptions(options).validate(content);
-    } catch (final JsHintException e) {
-      try {
-        onJsHintException(e, resource);
-      } catch (final Exception ex) {
-        throw new WroRuntimeException("", ex);
-      }
-    } catch (final WroRuntimeException e) {
-      final String resourceUri = resource == null ? StringUtils.EMPTY : "[" + resource.getUri() + "]";
-      LOG.warn("Exception while applying " + getClass().getSimpleName() + " processor on the " + resourceUri
-          + " resource, no processing applied...", e);
-    } finally {
-      // don't change the processed content no matter what happens.
-      writer.write(content);
-      reader.close();
-      writer.close();
-    }
-  }
-
-<<<<<<< HEAD
-=======
-  /**
-   * Override this method to provide a custom {@link JsHint} implementation.
-   */
-  protected JsHint newJsHint() {
-    return new JsHint();
-  }
-
-  /**
-   * {@inheritDoc}
-   */
-  public void process(final Reader reader, final Writer writer) throws IOException {
-    process(null, reader, writer);
-  }
->>>>>>> 04381620
-
-  /**
-   * Called when {@link JsHintException} is thrown. Allows subclasses to re-throw this exception as a
-   * {@link RuntimeException} or handle it differently. The default implementation simply logs the errors.
-   *
-   * @param e {@link JsHintException} which has occurred.
-   * @param resource the processed resource which caused the exception.
-   */
-  protected void onJsHintException(final JsHintException e, final Resource resource)
-    throws Exception {
-    LOG.error("The following resource: " + resource + " has " + e.getErrors().size() + " errors.", e);
-  }
-}
+/*
+ * Copyright (C) 2011.
+ * All rights reserved.
+ */
+package ro.isdc.wro.extensions.processor.js;
+
+import java.io.IOException;
+import java.io.Reader;
+import java.io.Writer;
+
+import org.apache.commons.io.IOUtils;
+import org.apache.commons.lang3.StringUtils;
+import org.slf4j.Logger;
+import org.slf4j.LoggerFactory;
+
+import ro.isdc.wro.WroRuntimeException;
+import ro.isdc.wro.extensions.processor.support.jshint.JsHint;
+import ro.isdc.wro.extensions.processor.support.jshint.JsHintException;
+import ro.isdc.wro.model.resource.Resource;
+import ro.isdc.wro.model.resource.ResourceType;
+import ro.isdc.wro.model.resource.SupportedResourceType;
+import ro.isdc.wro.model.resource.processor.ResourceProcessor;
+
+
+/**
+ * Processor which analyze the js code and warns you about any problems. The processing result won't change no matter
+ * if the processed script contains errors or not.
+ *
+ * @author Alex Objelean
+ * @since 1.3.5
+ * @created 1 Mar 2011
+ */
+@SupportedResourceType(ResourceType.JS)
+public class JsHintProcessor
+  implements ResourceProcessor {
+  private static final Logger LOG = LoggerFactory.getLogger(JsHintProcessor.class);
+  public static final String ALIAS = "jsHint";
+  /**
+   * Options to use to configure jsHint.
+   */
+  private String[] options;
+
+
+  public JsHintProcessor setOptions(final String[] options) {
+    this.options = options;
+    return this;
+  }
+
+  /**
+   * {@inheritDoc}
+   */
+  public void process(final Resource resource, final Reader reader, final Writer writer)
+    throws IOException {
+    final String content = IOUtils.toString(reader);
+    try {
+      newJsHint().setOptions(options).validate(content);
+    } catch (final JsHintException e) {
+      try {
+        onJsHintException(e, resource);
+      } catch (final Exception ex) {
+        throw new WroRuntimeException("", ex);
+      }
+    } catch (final WroRuntimeException e) {
+      final String resourceUri = resource == null ? StringUtils.EMPTY : "[" + resource.getUri() + "]";
+      LOG.warn("Exception while applying " + getClass().getSimpleName() + " processor on the " + resourceUri
+          + " resource, no processing applied...", e);
+    } finally {
+      // don't change the processed content no matter what happens.
+      writer.write(content);
+      reader.close();
+      writer.close();
+    }
+  }
+
+  /**
+   * Override this method to provide a custom {@link JsHint} implementation.
+   */
+  protected JsHint newJsHint() {
+    return new JsHint();
+  }
+
+  /**
+   * Called when {@link JsHintException} is thrown. Allows subclasses to re-throw this exception as a
+   * {@link RuntimeException} or handle it differently. The default implementation simply logs the errors.
+   *
+   * @param e {@link JsHintException} which has occurred.
+   * @param resource the processed resource which caused the exception.
+   */
+  protected void onJsHintException(final JsHintException e, final Resource resource)
+    throws Exception {
+    LOG.error("The following resource: " + resource + " has " + e.getErrors().size() + " errors.", e);
+  }
+}