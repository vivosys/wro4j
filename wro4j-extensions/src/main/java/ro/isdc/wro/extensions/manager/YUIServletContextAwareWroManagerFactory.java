--- conflicted
+++ resolved
@@ -24,27 +24,17 @@
    * {@inheritDoc}
    */
   @Override
-<<<<<<< HEAD
   protected ProcessorsFactory newProcessorsFactory() {
     final SimpleProcessorsFactory factory = new SimpleProcessorsFactory();
     factory.addPreProcessor(new CssUrlRewritingProcessor());
     factory.addPreProcessor(new CssImportPreProcessor());
     factory.addPreProcessor(new BomStripperPreProcessor());
     factory.addPreProcessor(new SemicolonAppenderPreProcessor());
+    factory.addPreProcessor(new YUICssCompressorProcessor());
+    factory.addPreProcessor(new YUIJsCompressorProcessor());
+
     factory.addPostProcessor(new CssVariablesProcessor());
-    factory.addPostProcessor(new YUICssCompressorProcessor());
-    factory.addPostProcessor(new YUIJsCompressorProcessor());
     return factory;
-=======
-  protected void configureGroupsProcessor(final GroupsProcessor groupsProcessor) {
-    groupsProcessor.addPreProcessor(new CssUrlRewritingProcessor());
-    groupsProcessor.addPreProcessor(new CssImportPreProcessor());
-    groupsProcessor.addPreProcessor(new BomStripperPreProcessor());
-    groupsProcessor.addPreProcessor(new YUICssCompressorProcessor());
-    groupsProcessor.addPreProcessor(new YUIJsCompressorProcessor());
-
-    groupsProcessor.addPostProcessor(new CssVariablesProcessor());
->>>>>>> d389182c
   }
 
 }