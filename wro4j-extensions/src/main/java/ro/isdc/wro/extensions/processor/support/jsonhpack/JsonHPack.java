/*
 *  Copyright 2010.
 */
package ro.isdc.wro.extensions.processor.support.jsonhpack;

import java.io.InputStream;

import org.mozilla.javascript.RhinoException;
import org.mozilla.javascript.ScriptableObject;
import org.slf4j.Logger;
import org.slf4j.LoggerFactory;

import ro.isdc.wro.WroRuntimeException;
import ro.isdc.wro.extensions.script.RhinoScriptBuilder;
import ro.isdc.wro.extensions.script.RhinoUtils;
import ro.isdc.wro.util.StopWatch;
import ro.isdc.wro.util.WroUtil;


/**
 * The underlying implementation use the json.hpack project: {@link https://github.com/WebReflection/json.hpack}.
 *
 * @author Alex Objelean
 * @since 1.3.8
 */
public class JsonHPack {
  private static final Logger LOG = LoggerFactory.getLogger(JsonHPack.class);
  private ScriptableObject scope;

  /**
   * Initialize script builder for evaluation.
   */
  private RhinoScriptBuilder initScriptBuilder() {
    try {
      RhinoScriptBuilder builder = null;
      if (scope == null) {
        builder = RhinoScriptBuilder.newClientSideAwareChain().addJSON().evaluateChain(
          getScriptAsStream(), "json.hpack.js");
        scope = builder.getScope();
      } else {
        builder = RhinoScriptBuilder.newChain(scope);
      }
      return builder;
    } catch (final Exception e) {
      LOG.error("Processing error:" + e.getMessage(), e);
      throw new WroRuntimeException("Processing error", e);
    }
  }


  /**
   * @return stream of the script.
   */
  protected InputStream getScriptAsStream() {
<<<<<<< HEAD
    return getClass().getResourceAsStream("json.hpack.js");
=======
    return JsonHPack.class.getResourceAsStream("json.hpack.min.js");
>>>>>>> eedbc689
  }


  public String unpack(final String rawData) {
    final StopWatch stopWatch = new StopWatch();
    stopWatch.start("initContext");
    final RhinoScriptBuilder builder = initScriptBuilder();
    stopWatch.stop();

    stopWatch.start("json.hunpack");

    final boolean isEnclosedInDoubleArray = isEnclosedInDoubleArray(rawData);
    String data = rawData;
    if (!isEnclosedInDoubleArray) {
      data = "[" + data + "]";
    }

    try {

      final String execute = "JSON.stringify(JsonHPack.hunpack(eval(" + WroUtil.toJSMultiLineString(data) + ")));";
      final Object result = builder.evaluate(execute, "unpack");

      String resultAsString = String.valueOf(result);
      if (!isEnclosedInDoubleArray) {
        //remove [] characters in which the json is enclosed
        resultAsString = removeEnclosedArray(resultAsString);
      }
      return resultAsString;
    } catch (final RhinoException e) {
      throw new WroRuntimeException(RhinoUtils.createExceptionMessage(e), e);
    } finally {
      stopWatch.stop();
      LOG.debug(stopWatch.prettyPrint());
    }
  }

  /**
   * @param data css content to process.
   * @return processed css content.
   */
  public String pack(final String rawData) {

    final StopWatch stopWatch = new StopWatch();
    stopWatch.start("initContext");
    final RhinoScriptBuilder builder = initScriptBuilder();
    stopWatch.stop();

    stopWatch.start("json.hpack");

    final boolean isEnclosedInArray = isEnclosedInArray(rawData);
    String data = rawData;
    if (!isEnclosedInArray) {
      data = "[" + data + "]";
    }

    try {
      final String execute = "JSON.stringify(JsonHPack.hpack(eval(" + WroUtil.toJSMultiLineString(data) + "), 4));";
      final Object result = builder.evaluate(execute, "pack");
      String resultAsString = String.valueOf(result);
      if (!isEnclosedInArray) {
        //remove [] characters in which the json is enclosed
        resultAsString = removeEnclosedArray(resultAsString);
      }
      return resultAsString;
    } catch (final RhinoException e) {
      throw new WroRuntimeException(RhinoUtils.createExceptionMessage(e), e);
    } finally {
      stopWatch.stop();
      LOG.debug(stopWatch.prettyPrint());
    }
  }


  /**
   * Remove first and last occurrence of '[' and ']' characters.
   * @param resultAsString
   * @return
   */
  private String removeEnclosedArray(String resultAsString) {
    resultAsString = resultAsString.replaceFirst("(?ims)\\[", "").replaceFirst("(?ims)\\](?!.*\\])", "");
    return resultAsString;
  }


  /**
   * Check if the string is enclosed with [] (array).
   * @param rawData string to test.
   */
  private boolean isEnclosedInArray(final String rawData) {
    return rawData.matches("(?ims)^\\s*\\[.*\\]");
  }

  /**
   * Check if the string is enclosed with [[]] (double array).
   * @param rawData string to test.
   */
  private boolean isEnclosedInDoubleArray(final String rawData) {
    return rawData.matches("(?ims)^\\s*\\[\\[.*\\]\\]");
  }
}<|MERGE_RESOLUTION|>--- conflicted
+++ resolved
@@ -52,11 +52,7 @@
    * @return stream of the script.
    */
   protected InputStream getScriptAsStream() {
-<<<<<<< HEAD
-    return getClass().getResourceAsStream("json.hpack.js");
-=======
     return JsonHPack.class.getResourceAsStream("json.hpack.min.js");
->>>>>>> eedbc689
   }
 
 
