--- conflicted
+++ resolved
@@ -16,11 +16,7 @@
  */
 public class LessCssFilter
     extends AbstractProcessorsFilter {
-<<<<<<< HEAD
   private final List<ResourceProcessor> list = new ArrayList<ResourceProcessor>();
-=======
-  private final List<ResourcePreProcessor> list = new ArrayList<ResourcePreProcessor>();
->>>>>>> 682c8cd1
 
   public LessCssFilter() {
     list.add(new LessCssProcessor());
@@ -33,8 +29,4 @@
   protected List<ResourceProcessor> getProcessorsList() {
     return list;
   }
-<<<<<<< HEAD
-
-=======
->>>>>>> 682c8cd1
 }