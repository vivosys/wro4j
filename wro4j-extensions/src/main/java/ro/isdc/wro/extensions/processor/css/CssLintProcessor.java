--- conflicted
+++ resolved
@@ -1,127 +1,119 @@
-/*
- * Copyright (C) 2011.
- * All rights reserved.
- */
-package ro.isdc.wro.extensions.processor.css;
-
-import java.io.IOException;
-import java.io.Reader;
-import java.io.Writer;
-
-import org.apache.commons.io.IOUtils;
-import org.apache.commons.lang3.StringUtils;
-import org.slf4j.Logger;
-import org.slf4j.LoggerFactory;
-
-import ro.isdc.wro.WroRuntimeException;
-import ro.isdc.wro.extensions.processor.support.ObjectPoolHelper;
-import ro.isdc.wro.extensions.processor.support.csslint.CssLint;
-import ro.isdc.wro.extensions.processor.support.csslint.CssLintException;
-import ro.isdc.wro.model.resource.Resource;
-import ro.isdc.wro.model.resource.ResourceType;
-import ro.isdc.wro.model.resource.SupportedResourceType;
-<<<<<<< HEAD
-import ro.isdc.wro.model.resource.processor.ResourceProcessor;
-=======
-import ro.isdc.wro.model.resource.processor.ResourcePostProcessor;
-import ro.isdc.wro.model.resource.processor.ResourcePreProcessor;
-import ro.isdc.wro.util.ObjectFactory;
->>>>>>> 12d4efdb
-
-
-/**
- * Processor which analyze the css code and warns you found problems. The processing result won't change no matter if
- * the processed script contains errors or not. The underlying implementation uses CSSLint script utility {@link https
- * ://github.com/stubbornella/csslint}.
- *
- * @author Alex Objelean
- * @since 1.3.8
- * @created 19 Jun 2011
- */
-@SupportedResourceType(ResourceType.CSS)
-public class CssLintProcessor
-  implements ResourceProcessor {
-  private static final Logger LOG = LoggerFactory.getLogger(CssLintProcessor.class);
-  public static final String ALIAS = "cssLint";
-  /**
-   * Options to use to configure jsHint.
-   */
-  private String[] options;
-
-  private ObjectPoolHelper<CssLint> enginePool;
-
-  public CssLintProcessor() {
-    enginePool = new ObjectPoolHelper<CssLint>(new ObjectFactory<CssLint>() {
-      @Override
-      public CssLint create() {
-        return newCssLint();
-      }
-    });
-  }
-
-
-
-  public CssLintProcessor setOptions(final String[] options) {
-    this.options = options;
-    return this;
-  }
-
-
-  /**
-   * {@inheritDoc}
-   */
-  public void process(final Resource resource, final Reader reader, final Writer writer)
-    throws IOException {
-    final String content = IOUtils.toString(reader);
-    final CssLint cssLint = enginePool.getObject();
-    try {
-      cssLint.setOptions(options).validate(content);
-    } catch (final CssLintException e) {
-      try {
-        LOG.error("The following resource: " + resource + " has " + e.getErrors().size() + " errors.", e);
-        onCssLintException(e, resource);
-      } catch (final Exception ex) {
-        throw new WroRuntimeException("Rethrowing original exception: " + ex.getMessage(), ex);
-      }
-    } catch (final WroRuntimeException e) {
-      final String resourceUri = resource == null ? StringUtils.EMPTY : "[" + resource.getUri() + "]";
-      LOG.warn("Exception while applying " + getClass().getSimpleName() + " processor on the " + resourceUri
-          + " resource, no processing applied...", e);
-    } finally {
-      // don't change the processed content no matter what happens.
-      writer.write(content);
-      reader.close();
-      writer.close();
-      enginePool.returnObject(cssLint);
-    }
-  }
-
-  /**
-<<<<<<< HEAD
-=======
-   * @return {@link CssLint} instance.
-   */
-  protected CssLint newCssLint() {
-    return new CssLint();
-  }
-
-
-  /**
-   * {@inheritDoc}
-   */
-  public void process(final Reader reader, final Writer writer) throws IOException {
-    process(null, reader, writer);
-  }
-
-  /**
->>>>>>> 12d4efdb
-   * Called when {@link CssLintException} is thrown. Allows subclasses to re-throw this exception as a
-   * {@link RuntimeException} or handle it differently.
-   *
-   * @param e {@link CssLintException} which has occurred.
-   * @param resource the processed resource which caused the exception.
-   */
-  protected void onCssLintException(final CssLintException e, final Resource resource)
-    throws Exception {
-  }
-}
+/*
+ * Copyright (C) 2011.
+ * All rights reserved.
+ */
+package ro.isdc.wro.extensions.processor.css;
+
+import java.io.IOException;
+import java.io.Reader;
+import java.io.Writer;
+
+import org.apache.commons.io.IOUtils;
+import org.apache.commons.lang3.StringUtils;
+import org.slf4j.Logger;
+import org.slf4j.LoggerFactory;
+
+import ro.isdc.wro.WroRuntimeException;
+import ro.isdc.wro.extensions.processor.support.ObjectPoolHelper;
+import ro.isdc.wro.extensions.processor.support.csslint.CssLint;
+import ro.isdc.wro.extensions.processor.support.csslint.CssLintException;
+import ro.isdc.wro.model.resource.Resource;
+import ro.isdc.wro.model.resource.ResourceType;
+import ro.isdc.wro.model.resource.SupportedResourceType;
+import ro.isdc.wro.model.resource.processor.ResourceProcessor;
+import ro.isdc.wro.util.ObjectFactory;
+
+
+/**
+ * Processor which analyze the css code and warns you found problems. The processing result won't change no matter if
+ * the processed script contains errors or not. The underlying implementation uses CSSLint script utility {@link https
+ * ://github.com/stubbornella/csslint}.
+ *
+ * @author Alex Objelean
+ * @since 1.3.8
+ * @created 19 Jun 2011
+ */
+@SupportedResourceType(ResourceType.CSS)
+public class CssLintProcessor
+  implements ResourceProcessor {
+  private static final Logger LOG = LoggerFactory.getLogger(CssLintProcessor.class);
+  public static final String ALIAS = "cssLint";
+  /**
+   * Options to use to configure jsHint.
+   */
+  private String[] options;
+
+  private ObjectPoolHelper<CssLint> enginePool;
+
+  public CssLintProcessor() {
+    enginePool = new ObjectPoolHelper<CssLint>(new ObjectFactory<CssLint>() {
+      @Override
+      public CssLint create() {
+        return newCssLint();
+      }
+    });
+  }
+
+
+
+  public CssLintProcessor setOptions(final String[] options) {
+    this.options = options;
+    return this;
+  }
+
+
+  /**
+   * {@inheritDoc}
+   */
+  public void process(final Resource resource, final Reader reader, final Writer writer)
+    throws IOException {
+    final String content = IOUtils.toString(reader);
+    final CssLint cssLint = enginePool.getObject();
+    try {
+      cssLint.setOptions(options).validate(content);
+    } catch (final CssLintException e) {
+      try {
+        LOG.error("The following resource: " + resource + " has " + e.getErrors().size() + " errors.", e);
+        onCssLintException(e, resource);
+      } catch (final Exception ex) {
+        throw new WroRuntimeException("Rethrowing original exception: " + ex.getMessage(), ex);
+      }
+    } catch (final WroRuntimeException e) {
+      final String resourceUri = resource == null ? StringUtils.EMPTY : "[" + resource.getUri() + "]";
+      LOG.warn("Exception while applying " + getClass().getSimpleName() + " processor on the " + resourceUri
+          + " resource, no processing applied...", e);
+    } finally {
+      // don't change the processed content no matter what happens.
+      writer.write(content);
+      reader.close();
+      writer.close();
+      enginePool.returnObject(cssLint);
+    }
+  }
+
+  /**
+   * @return {@link CssLint} instance.
+   */
+  protected CssLint newCssLint() {
+    return new CssLint();
+  }
+
+
+  /**
+   * {@inheritDoc}
+   */
+  public void process(final Reader reader, final Writer writer) throws IOException {
+    process(null, reader, writer);
+  }
+
+  /**
+   * Called when {@link CssLintException} is thrown. Allows subclasses to re-throw this exception as a
+   * {@link RuntimeException} or handle it differently.
+   *
+   * @param e {@link CssLintException} which has occurred.
+   * @param resource the processed resource which caused the exception.
+   */
+  protected void onCssLintException(final CssLintException e, final Resource resource)
+    throws Exception {
+  }
+}