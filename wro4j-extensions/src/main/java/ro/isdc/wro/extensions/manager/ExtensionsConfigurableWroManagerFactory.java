--- conflicted
+++ resolved
@@ -1,268 +1,203 @@
-/**
- * Copyright Alex Objelean
- */
-package ro.isdc.wro.extensions.manager;
-
-import java.util.HashMap;
-import java.util.Map;
-import java.util.Map.Entry;
-
-import org.apache.commons.lang3.Validate;
-
-import ro.isdc.wro.extensions.processor.css.CssLintProcessor;
-import ro.isdc.wro.extensions.processor.css.LessCssProcessor;
-import ro.isdc.wro.extensions.processor.css.RubySassCssProcessor;
-import ro.isdc.wro.extensions.processor.css.SassCssProcessor;
-import ro.isdc.wro.extensions.processor.css.YUICssCompressorProcessor;
-import ro.isdc.wro.extensions.processor.js.BeautifyJsProcessor;
-import ro.isdc.wro.extensions.processor.js.CJsonProcessor;
-import ro.isdc.wro.extensions.processor.js.CoffeeScriptProcessor;
-import ro.isdc.wro.extensions.processor.js.DojoShrinksafeCompressorProcessor;
-import ro.isdc.wro.extensions.processor.js.DustJsProcessor;
-import ro.isdc.wro.extensions.processor.js.GoogleClosureCompressorProcessor;
-import ro.isdc.wro.extensions.processor.js.JsHintProcessor;
-import ro.isdc.wro.extensions.processor.js.JsLintProcessor;
-import ro.isdc.wro.extensions.processor.js.JsonHPackProcessor;
-import ro.isdc.wro.extensions.processor.js.PackerJsProcessor;
-import ro.isdc.wro.extensions.processor.js.UglifyJsProcessor;
-import ro.isdc.wro.extensions.processor.js.YUIJsCompressorProcessor;
-import ro.isdc.wro.manager.factory.ConfigurableWroManagerFactory;
-<<<<<<< HEAD
-import ro.isdc.wro.model.resource.processor.ResourceProcessor;
-=======
-import ro.isdc.wro.model.resource.processor.ResourcePostProcessor;
-import ro.isdc.wro.model.resource.processor.ResourcePreProcessor;
-import ro.isdc.wro.model.resource.processor.impl.LazyProcessorDecorator;
-import ro.isdc.wro.model.resource.processor.support.ProcessorDecorator;
-import ro.isdc.wro.util.LazyInitializer;
->>>>>>> 328af75e
-
-import com.google.javascript.jscomp.CompilationLevel;
-
-
-/**
- * An implementation of {@link ConfigurableWroManagerFactory} that adds processors defined in extensions module.
- * 
- * @author Alex Objelean
- */
-public class ExtensionsConfigurableWroManagerFactory
-    extends ConfigurableWroManagerFactory {
-  
-  /**
-   * {@inheritDoc}
-   */
-  @Override
-<<<<<<< HEAD
-  protected void contributePostProcessors(final Map<String, ResourceProcessor> map) {
-    pupulateMapWithExtensionsProcessors(map);
-  }
-
-
-=======
-  protected void contributePreProcessors(final Map<String, ResourcePreProcessor> map) {
-    populateMapWithExtensionsProcessors(map);
-  }
-  
->>>>>>> 328af75e
-  /**
-   * {@inheritDoc}
-   */
-  @Override
-<<<<<<< HEAD
-  protected void contributePreProcessors(final Map<String, ResourceProcessor> map) {
-    pupulateMapWithExtensionsProcessors(map);
-=======
-  protected void contributePostProcessors(final Map<String, ResourcePostProcessor> map) {
-    populateMapWithExtensionsPostProcessors(map);
->>>>>>> 328af75e
-  }
-  
-  /**
-   * Created to overcome the difference between {@link ResourcePreProcessor} and {@link ResourcePostProcessor}
-   * interfaces which will be resolved in next major version.
-   */
-  public static void populateMapWithExtensionsPostProcessors(final Map<String, ResourcePostProcessor> map) {
-    final Map<String, ResourcePreProcessor> preProcessorsMap = new HashMap<String, ResourcePreProcessor>();
-    populateMapWithExtensionsProcessors(preProcessorsMap);
-    for (Entry<String, ResourcePreProcessor> entry : preProcessorsMap.entrySet()) {
-      map.put(entry.getKey(), new ProcessorDecorator(entry.getValue()));
-    }
-  }
-  
-  /**
-<<<<<<< HEAD
-   * Populates a map of processors with processors existing in extensions module.
-   *
-   * @param map to populate.
-   */
-  public static void pupulateMapWithExtensionsProcessors(final Map<String, ResourceProcessor> map) {
-    Validate.notNull(map);
-    map.put(YUICssCompressorProcessor.ALIAS, new YUICssCompressorProcessor());
-    map.put(YUIJsCompressorProcessor.ALIAS_NO_MUNGE, YUIJsCompressorProcessor.noMungeCompressor());
-    map.put(YUIJsCompressorProcessor.ALIAS_MUNGE, YUIJsCompressorProcessor.doMungeCompressor());
-    map.put(DojoShrinksafeCompressorProcessor.ALIAS, new DojoShrinksafeCompressorProcessor());
-    map.put(UglifyJsProcessor.ALIAS_UGLIFY, new UglifyJsProcessor());
-    map.put(BeautifyJsProcessor.ALIAS_BEAUTIFY, new BeautifyJsProcessor());
-    map.put(PackerJsProcessor.ALIAS, new PackerJsProcessor());
-    map.put(LessCssProcessor.ALIAS, new LessCssProcessor());
-    map.put(SassCssProcessor.ALIAS, new SassCssProcessor());
-    map.put(RubySassCssProcessor.ALIAS, new RubySassCssProcessor());
-    map.put(GoogleClosureCompressorProcessor.ALIAS_SIMPLE, new GoogleClosureCompressorProcessor());
-    map.put(GoogleClosureCompressorProcessor.ALIAS_ADVANCED, new GoogleClosureCompressorProcessor(
-      CompilationLevel.ADVANCED_OPTIMIZATIONS));
-    map.put(CoffeeScriptProcessor.ALIAS, new CoffeeScriptProcessor());
-    map.put(CJsonProcessor.ALIAS_PACK, CJsonProcessor.packProcessor());
-    map.put(CJsonProcessor.ALIAS_UNPACK, CJsonProcessor.unpackProcessor());
-    map.put(JsonHPackProcessor.ALIAS_PACK, JsonHPackProcessor.packProcessor());
-    map.put(JsonHPackProcessor.ALIAS_UNPACK, JsonHPackProcessor.unpackProcessor());
-    map.put(JsHintProcessor.ALIAS, new JsHintProcessor());
-    map.put(CssLintProcessor.ALIAS, new CssLintProcessor());
-    map.put(JsLintProcessor.ALIAS, new JsLintProcessor());
-    map.put(DustJsProcessor.ALIAS, new DustJsProcessor());  }
-}
-=======
-   * Populates a map of processors with processors existing in extensions module. Use lazy initializer to avoid unused
-   * dependency runtime requirement. Probably future implementation will use a different approach, by loading processors
-   * from configuration property file (ex: by scanning classpath or META-INF folder). Current implementation is good
-   * enough to load processors on demand.
-   * 
-   * @param map
-   *          to populate.
-   */
-  public static void populateMapWithExtensionsProcessors(final Map<String, ResourcePreProcessor> map) {
-    Validate.notNull(map);
-    map.put(YUICssCompressorProcessor.ALIAS, new LazyProcessorDecorator(new LazyInitializer<ResourcePreProcessor>() {
-      @Override
-      protected ResourcePreProcessor initialize() {
-        return new YUICssCompressorProcessor();
-      }
+/**
+ * Copyright Alex Objelean
+ */
+package ro.isdc.wro.extensions.manager;
+
+import java.util.Map;
+
+import org.apache.commons.lang3.Validate;
+
+import ro.isdc.wro.extensions.processor.css.CssLintProcessor;
+import ro.isdc.wro.extensions.processor.css.LessCssProcessor;
+import ro.isdc.wro.extensions.processor.css.RubySassCssProcessor;
+import ro.isdc.wro.extensions.processor.css.SassCssProcessor;
+import ro.isdc.wro.extensions.processor.css.YUICssCompressorProcessor;
+import ro.isdc.wro.extensions.processor.js.BeautifyJsProcessor;
+import ro.isdc.wro.extensions.processor.js.CJsonProcessor;
+import ro.isdc.wro.extensions.processor.js.CoffeeScriptProcessor;
+import ro.isdc.wro.extensions.processor.js.DojoShrinksafeCompressorProcessor;
+import ro.isdc.wro.extensions.processor.js.DustJsProcessor;
+import ro.isdc.wro.extensions.processor.js.GoogleClosureCompressorProcessor;
+import ro.isdc.wro.extensions.processor.js.JsHintProcessor;
+import ro.isdc.wro.extensions.processor.js.JsLintProcessor;
+import ro.isdc.wro.extensions.processor.js.JsonHPackProcessor;
+import ro.isdc.wro.extensions.processor.js.PackerJsProcessor;
+import ro.isdc.wro.extensions.processor.js.UglifyJsProcessor;
+import ro.isdc.wro.extensions.processor.js.YUIJsCompressorProcessor;
+import ro.isdc.wro.manager.factory.ConfigurableWroManagerFactory;
+import ro.isdc.wro.model.resource.processor.ResourceProcessor;
+import ro.isdc.wro.model.resource.processor.impl.LazyProcessorDecorator;
+import ro.isdc.wro.util.LazyInitializer;
+
+import com.google.javascript.jscomp.CompilationLevel;
+
+
+/**
+ * An implementation of {@link ConfigurableWroManagerFactory} that adds processors defined in extensions module.
+ * 
+ * @author Alex Objelean
+ */
+public class ExtensionsConfigurableWroManagerFactory
+    extends ConfigurableWroManagerFactory {
+  
+  /**
+   * {@inheritDoc}
+   */
+  @Override
+  protected void contributePostProcessors(final Map<String, ResourceProcessor> map) {
+    populateMapWithExtensionsProcessors(map);
+  }
+
+
+  /**
+   * {@inheritDoc}
+   */
+  @Override
+  protected void contributePreProcessors(final Map<String, ResourceProcessor> map) {
+    populateMapWithExtensionsProcessors(map);
+  }
+  
+  /**
+   * Populates a map of processors with processors existing in extensions module. Use lazy initializer to avoid unused
+   * dependency runtime requirement. Probably future implementation will use a different approach, by loading processors
+   * from configuration property file (ex: by scanning classpath or META-INF folder). Current implementation is good
+   * enough to load processors on demand.
+   * 
+   * @param map
+   *          to populate.
+   */
+  public static void populateMapWithExtensionsProcessors(final Map<String, ResourceProcessor> map) {
+    Validate.notNull(map);
+    map.put(YUICssCompressorProcessor.ALIAS, new LazyProcessorDecorator(new LazyInitializer<ResourceProcessor>() {
+      @Override
+      protected ResourceProcessor initialize() {
+        return new YUICssCompressorProcessor();
+      }
+    }));
+    map.put(YUIJsCompressorProcessor.ALIAS_NO_MUNGE, new LazyProcessorDecorator(
+        new LazyInitializer<ResourceProcessor>() {
+          @Override
+          protected ResourceProcessor initialize() {
+            return YUIJsCompressorProcessor.noMungeCompressor();
+          }
+        }));
+    map.put(YUIJsCompressorProcessor.ALIAS_MUNGE, new LazyProcessorDecorator(
+        new LazyInitializer<ResourceProcessor>() {
+          @Override
+          protected ResourceProcessor initialize() {
+            return YUIJsCompressorProcessor.doMungeCompressor();
+          }
+        }));
+    map.put(DojoShrinksafeCompressorProcessor.ALIAS, new LazyProcessorDecorator(
+        new LazyInitializer<ResourceProcessor>() {
+          @Override
+          protected ResourceProcessor initialize() {
+            return new DojoShrinksafeCompressorProcessor();
+          }
+        }));
+    map.put(UglifyJsProcessor.ALIAS_UGLIFY, new LazyProcessorDecorator(new LazyInitializer<ResourceProcessor>() {
+      @Override
+      protected ResourceProcessor initialize() {
+        return new UglifyJsProcessor();
+      }
+    }));
+    map.put(BeautifyJsProcessor.ALIAS_BEAUTIFY, new LazyProcessorDecorator(new LazyInitializer<ResourceProcessor>() {
+      @Override
+      protected ResourceProcessor initialize() {
+        return new BeautifyJsProcessor();
+      }
+    }));
+    map.put(PackerJsProcessor.ALIAS, new LazyProcessorDecorator(new LazyInitializer<ResourceProcessor>() {
+      @Override
+      protected ResourceProcessor initialize() {
+        return new PackerJsProcessor();
+      }
+    }));
+    map.put(LessCssProcessor.ALIAS, new LazyProcessorDecorator(new LazyInitializer<ResourceProcessor>() {
+      @Override
+      protected ResourceProcessor initialize() {
+        return new LessCssProcessor();
+      }
+    }));
+    map.put(SassCssProcessor.ALIAS, new LazyProcessorDecorator(new LazyInitializer<ResourceProcessor>() {
+      @Override
+      protected ResourceProcessor initialize() {
+        return new SassCssProcessor();
+      }
     }));
-    map.put(YUIJsCompressorProcessor.ALIAS_NO_MUNGE, new LazyProcessorDecorator(
-        new LazyInitializer<ResourcePreProcessor>() {
-          @Override
-          protected ResourcePreProcessor initialize() {
-            return YUIJsCompressorProcessor.noMungeCompressor();
-          }
-        }));
-    map.put(YUIJsCompressorProcessor.ALIAS_MUNGE, new LazyProcessorDecorator(
-        new LazyInitializer<ResourcePreProcessor>() {
-          @Override
-          protected ResourcePreProcessor initialize() {
-            return YUIJsCompressorProcessor.doMungeCompressor();
-          }
-        }));
-    map.put(DojoShrinksafeCompressorProcessor.ALIAS, new LazyProcessorDecorator(
-        new LazyInitializer<ResourcePreProcessor>() {
-          @Override
-          protected ResourcePreProcessor initialize() {
-            return new DojoShrinksafeCompressorProcessor();
-          }
-        }));
-    map.put(UglifyJsProcessor.ALIAS_UGLIFY, new LazyProcessorDecorator(new LazyInitializer<ResourcePreProcessor>() {
-      @Override
-      protected ResourcePreProcessor initialize() {
-        return new UglifyJsProcessor();
-      }
-    }));
-    map.put(BeautifyJsProcessor.ALIAS_BEAUTIFY, new LazyProcessorDecorator(new LazyInitializer<ResourcePreProcessor>() {
-      @Override
-      protected ResourcePreProcessor initialize() {
-        return new BeautifyJsProcessor();
-      }
-    }));
-    map.put(PackerJsProcessor.ALIAS, new LazyProcessorDecorator(new LazyInitializer<ResourcePreProcessor>() {
-      @Override
-      protected ResourcePreProcessor initialize() {
-        return new PackerJsProcessor();
-      }
-    }));
-    map.put(LessCssProcessor.ALIAS, new LazyProcessorDecorator(new LazyInitializer<ResourcePreProcessor>() {
-      @Override
-      protected ResourcePreProcessor initialize() {
-        return new LessCssProcessor();
-      }
-    }));
-    map.put(SassCssProcessor.ALIAS, new LazyProcessorDecorator(new LazyInitializer<ResourcePreProcessor>() {
-      @Override
-      protected ResourcePreProcessor initialize() {
-        return new SassCssProcessor();
-      }
-    }));
-    map.put(RubySassCssProcessor.ALIAS, new LazyProcessorDecorator(new LazyInitializer<ResourcePreProcessor>() {
-      @Override
-      protected ResourcePreProcessor initialize() {
-        return new RubySassCssProcessor();
-      }
-    }));
-    map.put(GoogleClosureCompressorProcessor.ALIAS_SIMPLE, new LazyProcessorDecorator(
-        new LazyInitializer<ResourcePreProcessor>() {
-          @Override
-          protected ResourcePreProcessor initialize() {
-            return new GoogleClosureCompressorProcessor(CompilationLevel.SIMPLE_OPTIMIZATIONS);
-          }
-        }));
-    map.put(GoogleClosureCompressorProcessor.ALIAS_ADVANCED, new LazyProcessorDecorator(
-        new LazyInitializer<ResourcePreProcessor>() {
-          @Override
-          protected ResourcePreProcessor initialize() {
-            return new GoogleClosureCompressorProcessor(CompilationLevel.ADVANCED_OPTIMIZATIONS);
-          }
-        }));
-    map.put(CoffeeScriptProcessor.ALIAS, new LazyProcessorDecorator(new LazyInitializer<ResourcePreProcessor>() {
-      @Override
-      protected ResourcePreProcessor initialize() {
-        return new CoffeeScriptProcessor();
-      }
-    }));
-    map.put(CJsonProcessor.ALIAS_PACK, new LazyProcessorDecorator(new LazyInitializer<ResourcePreProcessor>() {
-      @Override
-      protected ResourcePreProcessor initialize() {
-        return CJsonProcessor.packProcessor();
-      }
-    }));
-    map.put(CJsonProcessor.ALIAS_UNPACK, new LazyProcessorDecorator(new LazyInitializer<ResourcePreProcessor>() {
-      @Override
-      protected ResourcePreProcessor initialize() {
-        return CJsonProcessor.unpackProcessor();
-      }
-    }));
-    map.put(JsonHPackProcessor.ALIAS_PACK, new LazyProcessorDecorator(new LazyInitializer<ResourcePreProcessor>() {
-      @Override
-      protected ResourcePreProcessor initialize() {
-        return JsonHPackProcessor.packProcessor();
-      }
-    }));
-    map.put(JsonHPackProcessor.ALIAS_UNPACK, new LazyProcessorDecorator(new LazyInitializer<ResourcePreProcessor>() {
-      @Override
-      protected ResourcePreProcessor initialize() {
-        return JsonHPackProcessor.unpackProcessor();
-      }
-    }));
-    map.put(JsHintProcessor.ALIAS, new LazyProcessorDecorator(new LazyInitializer<ResourcePreProcessor>() {
-      @Override
-      protected ResourcePreProcessor initialize() {
-        return new JsHintProcessor();
-      }
-    }));
-    map.put(JsLintProcessor.ALIAS, new LazyProcessorDecorator(new LazyInitializer<ResourcePreProcessor>() {
-      @Override
-      protected ResourcePreProcessor initialize() {
-        return new JsLintProcessor();
-      }
-    }));
-    map.put(CssLintProcessor.ALIAS, new LazyProcessorDecorator(new LazyInitializer<ResourcePreProcessor>() {
-      @Override
-      protected ResourcePreProcessor initialize() {
-        return new CssLintProcessor();
-      }
-    }));
-    map.put(DustJsProcessor.ALIAS, new LazyProcessorDecorator(new LazyInitializer<ResourcePreProcessor>() {
-      @Override
-      protected ResourcePreProcessor initialize() {
-        return new DustJsProcessor();
-      }
-    }));
-  }
-}
-
->>>>>>> 328af75e
+    map.put(RubySassCssProcessor.ALIAS, new LazyProcessorDecorator(new LazyInitializer<ResourceProcessor>() {
+      @Override
+      protected ResourceProcessor initialize() {
+        return new RubySassCssProcessor();
+      }
+    }));
+    map.put(GoogleClosureCompressorProcessor.ALIAS_SIMPLE, new LazyProcessorDecorator(
+        new LazyInitializer<ResourceProcessor>() {
+          @Override
+          protected ResourceProcessor initialize() {
+            return new GoogleClosureCompressorProcessor(CompilationLevel.SIMPLE_OPTIMIZATIONS);
+          }
+        }));
+    map.put(GoogleClosureCompressorProcessor.ALIAS_ADVANCED, new LazyProcessorDecorator(
+        new LazyInitializer<ResourceProcessor>() {
+          @Override
+          protected ResourceProcessor initialize() {
+            return new GoogleClosureCompressorProcessor(CompilationLevel.ADVANCED_OPTIMIZATIONS);
+          }
+        }));
+    map.put(CoffeeScriptProcessor.ALIAS, new LazyProcessorDecorator(new LazyInitializer<ResourceProcessor>() {
+      @Override
+      protected ResourceProcessor initialize() {
+        return new CoffeeScriptProcessor();
+      }
+    }));
+    map.put(CJsonProcessor.ALIAS_PACK, new LazyProcessorDecorator(new LazyInitializer<ResourceProcessor>() {
+      @Override
+      protected ResourceProcessor initialize() {
+        return CJsonProcessor.packProcessor();
+      }
+    }));
+    map.put(CJsonProcessor.ALIAS_UNPACK, new LazyProcessorDecorator(new LazyInitializer<ResourceProcessor>() {
+      @Override
+      protected ResourceProcessor initialize() {
+        return CJsonProcessor.unpackProcessor();
+      }
+    }));
+    map.put(JsonHPackProcessor.ALIAS_PACK, new LazyProcessorDecorator(new LazyInitializer<ResourceProcessor>() {
+      @Override
+      protected ResourceProcessor initialize() {
+        return JsonHPackProcessor.packProcessor();
+      }
+    }));
+    map.put(JsonHPackProcessor.ALIAS_UNPACK, new LazyProcessorDecorator(new LazyInitializer<ResourceProcessor>() {
+      @Override
+      protected ResourceProcessor initialize() {
+        return JsonHPackProcessor.unpackProcessor();
+      }
+    }));
+    map.put(JsHintProcessor.ALIAS, new LazyProcessorDecorator(new LazyInitializer<ResourceProcessor>() {
+      @Override
+      protected ResourceProcessor initialize() {
+        return new JsHintProcessor();
+      }
+    }));
+    map.put(JsLintProcessor.ALIAS, new LazyProcessorDecorator(new LazyInitializer<ResourceProcessor>() {
+      @Override
+      protected ResourceProcessor initialize() {
+        return new JsLintProcessor();
+      }
+    }));
+    map.put(CssLintProcessor.ALIAS, new LazyProcessorDecorator(new LazyInitializer<ResourceProcessor>() {
+      @Override
+      protected ResourceProcessor initialize() {
+        return new CssLintProcessor();
+      }
+    }));
+    map.put(DustJsProcessor.ALIAS, new LazyProcessorDecorator(new LazyInitializer<ResourceProcessor>() {
+      @Override
+      protected ResourceProcessor initialize() {
+        return new DustJsProcessor();
+      }
+    }));
+  }
+}