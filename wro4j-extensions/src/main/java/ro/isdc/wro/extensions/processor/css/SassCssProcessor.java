--- conflicted
+++ resolved
@@ -1,129 +1,82 @@
-/*
- * Copyright (C) 2010. All rights reserved.
- */
-package ro.isdc.wro.extensions.processor.css;
-
-import java.io.IOException;
-import java.io.Reader;
-import java.io.Writer;
-
-import org.apache.commons.io.IOUtils;
-import org.apache.commons.lang3.StringUtils;
-import org.slf4j.Logger;
-import org.slf4j.LoggerFactory;
-
-import ro.isdc.wro.WroRuntimeException;
-import ro.isdc.wro.extensions.processor.support.ObjectPoolHelper;
-import ro.isdc.wro.extensions.processor.support.sass.SassCss;
-import ro.isdc.wro.model.resource.Resource;
-import ro.isdc.wro.model.resource.ResourceType;
-import ro.isdc.wro.model.resource.SupportedResourceType;
-<<<<<<< HEAD
-import ro.isdc.wro.model.resource.processor.ResourceProcessor;
-=======
-import ro.isdc.wro.model.resource.processor.ResourcePostProcessor;
-import ro.isdc.wro.model.resource.processor.ResourcePreProcessor;
-import ro.isdc.wro.util.ObjectFactory;
->>>>>>> 7fe797c9
-
-
-/**
- * A processor using sass engine:
- * 
- * @author Alex Objelean
- * @created 27 Oct 2010
- */
-@SupportedResourceType(ResourceType.CSS)
-public class SassCssProcessor
-<<<<<<< HEAD
-  implements ResourceProcessor {
-=======
-    implements ResourcePreProcessor, ResourcePostProcessor {
->>>>>>> 7fe797c9
-  private static final Logger LOG = LoggerFactory.getLogger(SassCssProcessor.class);
-  public static final String ALIAS = "sassCss";
-  public static final String ALIAS_RUBY = "rubySassCss";
-  
-  
-  private ObjectPoolHelper<SassCss> enginePool;
-  
-  /**
-   * ENUM for supported engine types
-   */
-  public static enum Engines {
-    RHINO, RUBY
-  }
-  
-  /**
-   * Set private engine property.
-   */
-  private Engines engine;
-  
-  /**
-   * default constructor that sets the engine used to RHINO for backwards compatibility.
-   */
-  public SassCssProcessor() {
-    enginePool = new ObjectPoolHelper<SassCss>(new ObjectFactory<SassCss>() {
-      @Override
-      public SassCss create() {
-        return newEngine();
-      }
-    });
-    this.engine = Engines.RHINO;
-  }
-  
-  /**
-   * {@inheritDoc}
-   */
-  public void process(final Resource resource, final Reader reader, final Writer writer)
-      throws IOException {
-    final String content = IOUtils.toString(reader);
-    final SassCss engine = enginePool.getObject();
-    try {
-      writer.write(engine.process(content));
-    } catch (final WroRuntimeException e) {
-      onException(e);
-      writer.write(content);
-      final String resourceUri = resource == null ? StringUtils.EMPTY : "[" + resource.getUri() + "]";
-      LOG.warn("Exception while applying " + SassCss.class.getClass().getSimpleName() + " processor on the " + resourceUri
-          + " resource, no processing applied...", e);
-    } finally {
-      reader.close();
-      writer.close();
-      try {
-        enginePool.returnObject(engine);
-      } catch (final Exception e) {
-        //should never happen
-        LOG.error("Cannot return lessCss engine to the pool", e);
-      }
-    }
-  }
-  
-  /**
-   * Invoked when a processing exception occurs.
-   */
-  protected void onException(final WroRuntimeException e) {
-  }
-  
-  /**
-   * Method for processing with Rhino based engine
-   * 
-   * @param content
-   * @return
-   */
-  protected SassCss newEngine() {
-    return new SassCss();
-  }
-<<<<<<< HEAD
-=======
-  
-  /**
-   * {@inheritDoc}
-   */
-  public void process(final Reader reader, final Writer writer)
-      throws IOException {
-    process(null, reader, writer);
-  }
-  
->>>>>>> 7fe797c9
-}
+/*
+ * Copyright (C) 2010. All rights reserved.
+ */
+package ro.isdc.wro.extensions.processor.css;
+
+import java.io.IOException;
+import java.io.Reader;
+import java.io.Writer;
+
+import org.apache.commons.io.IOUtils;
+import org.apache.commons.lang3.StringUtils;
+import org.slf4j.Logger;
+import org.slf4j.LoggerFactory;
+
+import ro.isdc.wro.WroRuntimeException;
+import ro.isdc.wro.extensions.processor.support.ObjectPoolHelper;
+import ro.isdc.wro.extensions.processor.support.sass.SassCss;
+import ro.isdc.wro.model.resource.Resource;
+import ro.isdc.wro.model.resource.ResourceType;
+import ro.isdc.wro.model.resource.SupportedResourceType;
+import ro.isdc.wro.model.resource.processor.ResourceProcessor;
+
+
+/**
+ * A processor using sass engine:
+ * 
+ * @author Alex Objelean
+ * @created 27 Oct 2010
+ */
+@SupportedResourceType(ResourceType.CSS)
+public class SassCssProcessor
+  implements ResourceProcessor {
+  private static final Logger LOG = LoggerFactory.getLogger(SassCssProcessor.class);
+  public static final String ALIAS = "sassCss";
+  public static final String ALIAS_RUBY = "rubySassCss";
+  
+  
+  private ObjectPoolHelper<SassCss> enginePool;
+
+  /**
+   * {@inheritDoc}
+   */
+  public void process(final Resource resource, final Reader reader, final Writer writer)
+      throws IOException {
+    final String content = IOUtils.toString(reader);
+    final SassCss engine = enginePool.getObject();
+    try {
+      writer.write(newEngine().process(content));
+    } catch (final WroRuntimeException e) {
+      onException(e);
+      writer.write(content);
+      final String resourceUri = resource == null ? StringUtils.EMPTY : "[" + resource.getUri() + "]";
+      LOG.warn("Exception while applying " + SassCss.class.getClass().getSimpleName() + " processor on the " + resourceUri
+          + " resource, no processing applied...", e);
+    } finally {
+      reader.close();
+      writer.close();
+      try {
+        enginePool.returnObject(engine);
+      } catch (final Exception e) {
+        //should never happen
+        LOG.error("Cannot return lessCss engine to the pool", e);
+      }
+    }
+  }
+  
+  /**
+   * Invoked when a processing exception occurs.
+   */
+  protected void onException(final WroRuntimeException e) {
+  }
+  
+  /**
+   * Method for processing with Rhino based engine
+   * 
+   * @param content
+   * @return
+   */
+  protected SassCss newEngine() {
+    return new SassCss();
+  }
+}