--- conflicted
+++ resolved
@@ -31,17 +31,9 @@
     implements ResourceProcessor {
   private static final Logger LOG = LoggerFactory.getLogger(CoffeeScriptProcessor.class);
   public static final String ALIAS = "coffeeScript";
-<<<<<<< HEAD
-  private final ResourceProcessor processor;
-
-  public CoffeeScriptProcessor() {
-    processor = initializeProcessor();
-  }
-=======
   @Inject
   private Injector injector;
-  private ResourcePreProcessor processor;
->>>>>>> bb9520c9
+  private ResourceProcessor processor;
 
   /**
    * Responsible for coffeeScriptProcessor initialization. First the nodeCoffeeScript processor will be used as a primary processor. If
@@ -70,7 +62,7 @@
     getProcessor().process(resource, reader, writer);
   }
 
-  private ResourcePreProcessor getProcessor() {
+  private ResourceProcessor getProcessor() {
     if (processor == null) {
       processor = initializeProcessor();
       injector.inject(processor);
