--- conflicted
+++ resolved
@@ -1,157 +1,139 @@
-/*
- * Copyright (c) 2008. All rights reserved.
- */
-package ro.isdc.wro.extensions.processor.js;
-
-import java.io.IOException;
-import java.io.Reader;
-import java.io.StringReader;
-import java.io.Writer;
-
-import org.apache.commons.io.IOUtils;
-import org.apache.commons.lang3.StringUtils;
-import org.mozilla.javascript.ErrorReporter;
-import org.mozilla.javascript.EvaluatorException;
-import org.slf4j.Logger;
-import org.slf4j.LoggerFactory;
-
-import ro.isdc.wro.WroRuntimeException;
-import ro.isdc.wro.model.group.processor.Minimize;
-import ro.isdc.wro.model.resource.Resource;
-import ro.isdc.wro.model.resource.ResourceType;
-import ro.isdc.wro.model.resource.SupportedResourceType;
-import ro.isdc.wro.model.resource.processor.ResourceProcessor;
-import ro.isdc.wro.util.StopWatch;
-
-import com.yahoo.platform.yui.compressor.JavaScriptCompressor;
-
-
-/**
- * YUIJsCompressorProcessor - an adapter for YUI js compression utility for processing js resources.
- *
- * @author Alex Objelean
- * @created Created on Dec 4, 2008
- */
-@Minimize
-@SupportedResourceType(ResourceType.JS)
-<<<<<<< HEAD
-public class YUIJsCompressorProcessor
-  implements ResourceProcessor {
-=======
-public final class YUIJsCompressorProcessor
-  implements ResourcePostProcessor, ResourcePreProcessor {
->>>>>>> 9fd6a135
-  /**
-   * Logger for this class.
-   */
-  private static final Logger LOG = LoggerFactory.getLogger(YUIJsCompressorProcessor.class);
-  public static final String ALIAS_NO_MUNGE = "yuiJsMin";
-  public static final String ALIAS_MUNGE = "yuiJsMinAdvanced";
-
-  /**
-   * Error reporter.
-   */
-  private static final class YUIErrorReporter
-    implements ErrorReporter {
-    @Override
-    public void warning(final String message, final String sourceName, final int line, final String lineSource,
-      final int lineOffset) {
-      if (line < 0) {
-        LOG.warn("\n[WARNING] " + message);
-      } else {
-        LOG.warn("\n[WARNING] " + line + ':' + lineOffset + ':' + message);
-      }
-    }
-
-
-    @Override
-    public void error(final String message, final String sourceName, final int line, final String lineSource,
-      final int lineOffset) {
-      if (line < 0) {
-        LOG.error("\n[ERROR] " + message);
-      } else {
-        LOG.error("\n[ERROR] " + line + ':' + lineOffset + ':' + message);
-      }
-    }
-
-
-    @Override
-    public EvaluatorException runtimeError(final String message, final String sourceName, final int line,
-      final String lineSource, final int lineOffset) {
-      error(message, sourceName, line, lineSource, lineOffset);
-      return new EvaluatorException(message);
-    }
-  }
-
-  // options of YUI compressor
-  private final int linebreakpos = -1;
-  /**
-   * Renames variables.
-   */
-  private boolean munge = false;
-  private final boolean verbose = false;
-  private final boolean preserveAllSemiColons = true;
-  private final boolean disableOptimizations = false;
-
-  /**
-   * Allows creation of compressor specifying if the munge should apply or not.
-   * @param munge
-   */
-  private YUIJsCompressorProcessor(final boolean munge) {
-    this.munge = munge;
-  }
-
-  public static YUIJsCompressorProcessor doMungeCompressor() {
-    return new YUIJsCompressorProcessor(true);
-  }
-
-  public static YUIJsCompressorProcessor noMungeCompressor() {
-    return new YUIJsCompressorProcessor(false);
-  }
-
-  /**
-   * {@inheritDoc}
-   */
-<<<<<<< HEAD
-=======
-  @Override
-  public void process(final Reader reader, final Writer writer)
-    throws IOException {
-    process(null, reader, writer);
-  }
-
-  /**
-   * {@inheritDoc}
-   */
-  @Override
->>>>>>> 9fd6a135
-  public void process(final Resource resource, final Reader reader, final Writer writer)
-    throws IOException {
-    final StopWatch watch = new StopWatch();
-    watch.start("pack");
-    final String content = IOUtils.toString(reader);
-    try {
-      final JavaScriptCompressor compressor = new JavaScriptCompressor(new StringReader(content), new YUIErrorReporter());
-      compressor.compress(writer, linebreakpos, munge, verbose, preserveAllSemiColons, disableOptimizations);
-    } catch (final RuntimeException e) {
-      final String resourceUri = resource == null ? StringUtils.EMPTY : "[" + resource.getUri() + "]";
-      //keep js unchanged if it contains errors -> this should be configurable
-      LOG.error("Exception while applying " + getClass().getSimpleName() + " processor on the " + resourceUri
-          + " resource, no processing applied...", e);
-      onException(new WroRuntimeException("Exception during processing", e));
-    } finally {
-      reader.close();
-      writer.close();
-      watch.stop();
-      LOG.debug(watch.prettyPrint());
-    }
-  }
-  
-
-  /**
-   * Invoked when a processing exception occurs.
-   */
-  protected void onException(final WroRuntimeException e) {
-    throw e;
-  }
-}
+/*
+ * Copyright (c) 2008. All rights reserved.
+ */
+package ro.isdc.wro.extensions.processor.js;
+
+import java.io.IOException;
+import java.io.Reader;
+import java.io.StringReader;
+import java.io.Writer;
+
+import org.apache.commons.io.IOUtils;
+import org.apache.commons.lang3.StringUtils;
+import org.mozilla.javascript.ErrorReporter;
+import org.mozilla.javascript.EvaluatorException;
+import org.slf4j.Logger;
+import org.slf4j.LoggerFactory;
+
+import ro.isdc.wro.WroRuntimeException;
+import ro.isdc.wro.model.group.processor.Minimize;
+import ro.isdc.wro.model.resource.Resource;
+import ro.isdc.wro.model.resource.ResourceType;
+import ro.isdc.wro.model.resource.SupportedResourceType;
+import ro.isdc.wro.model.resource.processor.ResourceProcessor;
+import ro.isdc.wro.util.StopWatch;
+
+import com.yahoo.platform.yui.compressor.JavaScriptCompressor;
+
+
+/**
+ * YUIJsCompressorProcessor - an adapter for YUI js compression utility for processing js resources.
+ *
+ * @author Alex Objelean
+ * @created Created on Dec 4, 2008
+ */
+@Minimize
+@SupportedResourceType(ResourceType.JS)
+public final class YUIJsCompressorProcessor
+  implements ResourceProcessor {
+  /**
+   * Logger for this class.
+   */
+  private static final Logger LOG = LoggerFactory.getLogger(YUIJsCompressorProcessor.class);
+  public static final String ALIAS_NO_MUNGE = "yuiJsMin";
+  public static final String ALIAS_MUNGE = "yuiJsMinAdvanced";
+
+  /**
+   * Error reporter.
+   */
+  private static final class YUIErrorReporter
+    implements ErrorReporter {
+    @Override
+    public void warning(final String message, final String sourceName, final int line, final String lineSource,
+      final int lineOffset) {
+      if (line < 0) {
+        LOG.warn("\n[WARNING] " + message);
+      } else {
+        LOG.warn("\n[WARNING] " + line + ':' + lineOffset + ':' + message);
+      }
+    }
+
+
+    @Override
+    public void error(final String message, final String sourceName, final int line, final String lineSource,
+      final int lineOffset) {
+      if (line < 0) {
+        LOG.error("\n[ERROR] " + message);
+      } else {
+        LOG.error("\n[ERROR] " + line + ':' + lineOffset + ':' + message);
+      }
+    }
+
+
+    @Override
+    public EvaluatorException runtimeError(final String message, final String sourceName, final int line,
+      final String lineSource, final int lineOffset) {
+      error(message, sourceName, line, lineSource, lineOffset);
+      return new EvaluatorException(message);
+    }
+  }
+
+  // options of YUI compressor
+  private final int linebreakpos = -1;
+  /**
+   * Renames variables.
+   */
+  private boolean munge = false;
+  private final boolean verbose = false;
+  private final boolean preserveAllSemiColons = true;
+  private final boolean disableOptimizations = false;
+
+  /**
+   * Allows creation of compressor specifying if the munge should apply or not.
+   * @param munge
+   */
+  private YUIJsCompressorProcessor(final boolean munge) {
+    this.munge = munge;
+  }
+
+  public static YUIJsCompressorProcessor doMungeCompressor() {
+    return new YUIJsCompressorProcessor(true);
+  }
+
+  public static YUIJsCompressorProcessor noMungeCompressor() {
+    return new YUIJsCompressorProcessor(false);
+  }
+
+  /**
+   * {@inheritDoc}
+   */
+  public void process(final Resource resource, final Reader reader, final Writer writer)
+    throws IOException {
+    final StopWatch watch = new StopWatch();
+    watch.start("pack");
+    final String content = IOUtils.toString(reader);
+    try {
+      final JavaScriptCompressor compressor = new JavaScriptCompressor(new StringReader(content), new YUIErrorReporter());
+      compressor.compress(writer, linebreakpos, munge, verbose, preserveAllSemiColons, disableOptimizations);
+    } catch (final RuntimeException e) {
+      final String resourceUri = resource == null ? StringUtils.EMPTY : "[" + resource.getUri() + "]";
+      //keep js unchanged if it contains errors -> this should be configurable
+      LOG.error("Exception while applying " + getClass().getSimpleName() + " processor on the " + resourceUri
+          + " resource, no processing applied...", e);
+      onException(new WroRuntimeException("Exception during processing", e));
+    } finally {
+      reader.close();
+      writer.close();
+      watch.stop();
+      LOG.debug(watch.prettyPrint());
+    }
+  }
+  
+
+  /**
+   * Invoked when a processing exception occurs.
+   */
+  protected void onException(final WroRuntimeException e) {
+    throw e;
+  }
+}