<?xml version="1.0" encoding="UTF-8"?>
<project xmlns="http://maven.apache.org/POM/4.0.0" xmlns:xsi="http://www.w3.org/2001/XMLSchema-instance" xsi:schemaLocation="http://maven.apache.org/POM/4.0.0 http://maven.apache.org/maven-v4_0_0.xsd">
  <modelVersion>4.0.0</modelVersion>

  <parent>
    <groupId>ro.isdc.wro4j</groupId>
    <artifactId>wro4j-examples</artifactId>
<<<<<<< HEAD
    <version>2.0.0-SNAPSHOT</version>
=======
    <version>1.6.1-SNAPSHOT</version>
>>>>>>> bb9520c9
  </parent>

  <artifactId>wro4j-standalone</artifactId>
  <packaging>war</packaging>
  <name>wro4j standalone example</name>

  <properties>
    <project_charset>UTF-8</project_charset>
  </properties>
  
  <dependencies>
    <!-- Project Dependencies -->
    <dependency>
      <groupId>${project.groupId}</groupId>
      <artifactId>wro4j-extensions</artifactId>   
    </dependency>        
    <dependency>
      <groupId>javax.servlet</groupId>
      <artifactId>servlet-api</artifactId>
    </dependency>
  </dependencies>
    
  <build>
    <resources>      
      <resource>
        <filtering>false</filtering>
        <directory>src/main/webapp</directory>        
      </resource>          
    </resources>  
    <plugins>     
        <plugin>
        <groupId>ro.isdc.wro4j</groupId>
        <artifactId>wro4j-maven-plugin</artifactId>
        <version>1.6.1-SNAPSHOT</version>
        <executions>
          <execution>
            <goals>
              <goal>run</goal>
            </goals>
          </execution>
        </executions>
        <configuration>
           <wroManagerFactory>ro.isdc.wro.maven.plugin.manager.factory.ConfigurableWroManagerFactory</wroManagerFactory>              
        </configuration>
        
      </plugin>
      <plugin>
        <groupId>ro.isdc.wro4j</groupId>
        <artifactId>wro4j-maven-plugin</artifactId>
        <version>1.6.1-SNAPSHOT</version>
        <executions>
          <execution>
            <goals>
              <goal>csslint</goal>
              <!--
              <goal>jshint</goal>
                            
              <goal>csslint</goal>
              -->
            </goals>
          </execution>
        </executions>
        <configuration>
          <options>ids,adjoining-classes,box-model,box-sizing,compatible-vendor-prefixes,display-property-grouping,duplicate-background-images,duplicate-properties,empty-rules,errors,fallback-colors,floats,font-faces,font-sizes,gradients,import,important,known-properties,outline-none,overqualified-elements,qualified-headings,regex-selectors,rules-count,shorthand,text-indent,unique-headings,universal-selector,unqualified-attributes,vendor-prefix,zero-units</options>
          <ignoreMissingResources>true</ignoreMissingResources>          
          <failNever>true</failNever>
          <cssDestinationFolder>${project.build.directory}/${project.build.finalName}/bundle/</cssDestinationFolder>
          <!--

          <wroManagerFactory>ro.isdc.wro.extensions.manager.standalone.GoogleStandaloneManagerFactory</wroManagerFactory>
          <extraConfigFile>c:/path/wro.proprties</extraConfigFile>
          <wroManagerFactory>ro.isdc.wro.examples.manager.CustomStandaloneWroManagerFactory</wroManagerFactory>          
          <wroManagerFactory>ro.isdc.wro.maven.plugin.manager.factory.ConfigurableWroManagerFactory</wroManagerFactory>
          <wroManagerFactory>ro.isdc.wro.extensions.manager.standalone.FingerprintAwareStandaloneManagerFactory</wroManagerFactory>
          <wroManagerFactory>ro.isdc.wro.extensions.manager.standalone.YUIStandaloneManagerFactory</wroManagerFactory>
          <wroManagerFactory>ro.isdc.wro.examples.manager.CustomStandaloneWroManagerFactory</wroManagerFactory>
          <wroManagerFactory>ro.isdc.wro.extensions.manager.standalone.GoogleStandaloneManagerFactory</wroManagerFactory>
          -->
        </configuration>
      </plugin>
    </plugins>
  </build>
</project><|MERGE_RESOLUTION|>--- conflicted
+++ resolved
@@ -5,11 +5,7 @@
   <parent>
     <groupId>ro.isdc.wro4j</groupId>
     <artifactId>wro4j-examples</artifactId>
-<<<<<<< HEAD
     <version>2.0.0-SNAPSHOT</version>
-=======
-    <version>1.6.1-SNAPSHOT</version>
->>>>>>> bb9520c9
   </parent>
 
   <artifactId>wro4j-standalone</artifactId>
@@ -43,7 +39,7 @@
         <plugin>
         <groupId>ro.isdc.wro4j</groupId>
         <artifactId>wro4j-maven-plugin</artifactId>
-        <version>1.6.1-SNAPSHOT</version>
+        <version>2.0.0-SNAPSHOT</version>
         <executions>
           <execution>
             <goals>
@@ -59,7 +55,7 @@
       <plugin>
         <groupId>ro.isdc.wro4j</groupId>
         <artifactId>wro4j-maven-plugin</artifactId>
-        <version>1.6.1-SNAPSHOT</version>
+        <version>1.5.0</version>
         <executions>
           <execution>
             <goals>
