<?xml version="1.0" encoding="UTF-8"?>
<project xmlns="http://maven.apache.org/POM/4.0.0" xmlns:xsi="http://www.w3.org/2001/XMLSchema-instance" xsi:schemaLocation="http://maven.apache.org/POM/4.0.0 http://maven.apache.org/maven-v4_0_0.xsd">

	<modelVersion>4.0.0</modelVersion>

<<<<<<< HEAD
  <parent>
    <groupId>ro.isdc.wro4j</groupId>
    <artifactId>wro4j-examples</artifactId>
    <version>2.0-SNAPSHOT</version>
  </parent>
=======
	<parent>
		<groupId>ro.isdc.wro4j</groupId>
		<artifactId>wro4j-examples</artifactId>
		<version>${wro4j.version}</version>
	</parent>
>>>>>>> 9a59c7f1

	<artifactId>wro4j-demo</artifactId>
	<packaging>war</packaging>
	<name>wro4j demo</name>

	<properties>
		<wicket.version>1.5.2</wicket.version>
		<gae.version>1.5.4</gae.version>
		<jetty.version>8.0.0.M1</jetty.version>
		<dwr.version>3.0.M1</dwr.version>
		<guice.version>3.0</guice.version>
		<project_charset>UTF-8</project_charset>
	</properties>

	<dependencies>
		<!-- Project Dependencies -->
		<dependency>
			<groupId>${project.groupId}</groupId>
			<artifactId>wro4j-extensions</artifactId>
			<version>${wro4j.version}</version>
		</dependency>
		<!-- GAE doesn't have any script managers - use those provided by thirdparty -->
		<dependency>
			<groupId>com.google.code.scriptengines</groupId>
			<artifactId>scriptengines-javascript</artifactId>
			<version>1.1</version>
			<exclusions>
				<exclusion>
					<groupId>rhino</groupId>
					<artifactId>js</artifactId>
				</exclusion>
			</exclusions>
		</dependency>
		<dependency>
			<groupId>org.slf4j</groupId>
			<artifactId>slf4j-log4j12</artifactId>
		</dependency>
		<dependency>
			<groupId>javax.servlet</groupId>
			<artifactId>servlet-api</artifactId>
		</dependency>
		<dependency>
			<groupId>org.directwebremoting</groupId>
			<artifactId>dwr</artifactId>
			<version>${dwr.version}</version>
		</dependency>
		<!-- Required by dwr -->
		<dependency>
			<groupId>commons-logging</groupId>
			<artifactId>commons-logging</artifactId>
			<version>1.1.1</version>
		</dependency>
		<!--Wicket -->
		<dependency>
			<groupId>org.apache.wicket</groupId>
			<artifactId>wicket-core</artifactId>
			<version>${wicket.version}</version>
		</dependency>
		<dependency>
			<groupId>org.apache.wicket</groupId>
			<artifactId>wicket-extensions</artifactId>
			<version>${wicket.version}</version>
		</dependency>
		<dependency>
			<groupId>com.google.inject</groupId>
			<artifactId>guice</artifactId>
			<version>${guice.version}</version>
		</dependency>
		<dependency>
			<groupId>com.google.inject.extensions</groupId>
			<artifactId>guice-servlet</artifactId>
			<version>${guice.version}</version>
		</dependency>
		<dependency>
			<groupId>org.slf4j</groupId>
			<artifactId>slf4j-jcl</artifactId>
			<version>1.6.1</version>
		</dependency>
		<dependency>
			<groupId>com.google.appengine</groupId>
			<artifactId>appengine-tools-sdk</artifactId>
			<version>${gae.version}</version>
			<scope>test</scope>
		</dependency>
		<!--servlet and jsp api -->
		<dependency>
			<groupId>javax.servlet</groupId>
			<artifactId>jsp-api</artifactId>
			<version>2.0</version>
			<scope>provided</scope>
		</dependency>
		<!--app engine related dependencies -->
		<dependency>
			<groupId>com.google.appengine</groupId>
			<artifactId>appengine-api-1.0-sdk</artifactId>
			<version>${gae.version}</version>
		</dependency>
		<dependency>
			<groupId>com.google.appengine.orm</groupId>
			<artifactId>datanucleus-appengine</artifactId>
			<version>1.0.6</version>
		</dependency>
		<dependency>
			<groupId>org.apache.geronimo.specs</groupId>
			<artifactId>geronimo-jta_1.1_spec</artifactId>
			<version>1.1.1</version>
		</dependency>
		<dependency>
			<groupId>org.apache.geronimo.specs</groupId>
			<artifactId>geronimo-jpa_3.0_spec</artifactId>
			<version>1.1.1</version>
		</dependency>
		<dependency>
			<groupId>javax.jdo</groupId>
			<artifactId>jdo2-api</artifactId>
			<version>2.3-eb</version>
		</dependency>
		<dependency>
			<groupId>org.datanucleus</groupId>
			<artifactId>datanucleus-core</artifactId>
			<version>1.1.5</version>
		</dependency>
		<dependency>
			<groupId>org.datanucleus</groupId>
			<artifactId>datanucleus-jpa</artifactId>
			<version>1.1.5</version>
		</dependency>
		<!--jstl -->
		<dependency>
			<groupId>javax.servlet</groupId>
			<artifactId>jstl</artifactId>
			<version>1.1.2</version>
		</dependency>
		<dependency>
			<groupId>taglibs</groupId>
			<artifactId>standard</artifactId>
			<version>1.1.2</version>
		</dependency>
	</dependencies>
	<build>
		<plugins>
			<plugin>
				<groupId>org.apache.maven.plugins</groupId>
				<artifactId>maven-compiler-plugin</artifactId>
				<configuration>
					<source>1.6</source>
					<target>1.6</target>
				</configuration>
			</plugin>
			<plugin>
				<groupId>org.apache.maven.plugins</groupId>
				<artifactId>maven-surefire-plugin</artifactId>
				<configuration>
					<skip>true</skip>
				</configuration>
			</plugin>
			<plugin>
				<groupId>org.apache.maven.plugins</groupId>
				<artifactId>maven-site-plugin</artifactId>
				<configuration>
					<outputEncoding>${project_charset}</outputEncoding>
					<inputEncoding>${project_charset}</inputEncoding>
				</configuration>
			</plugin>
			<plugin>
				<groupId>net.kindleit</groupId>
				<artifactId>maven-gae-plugin</artifactId>
				<version>0.5.6</version>
				<configuration>
					<port>81</port>
				</configuration>
			</plugin>
			<plugin>
				<groupId>org.mortbay.jetty</groupId>
				<artifactId>jetty-maven-plugin</artifactId>
				<version>${jetty.version}</version>
				<configuration>
					<scanIntervalSeconds>10</scanIntervalSeconds>
					<webAppConfig>
						<contextPath>/</contextPath>
					</webAppConfig>
				</configuration>
			</plugin>
		</plugins>
	</build>
	<repositories>
		<repository>
			<id>scriptEngines</id>
			<url>http://scriptengines.googlecode.com/svn/m2-repo</url>
		</repository>
		<repository>
			<id>mvnsearch</id>
			<url>http://www.mvnsearch.org/maven2</url>
		</repository>
		<repository>
			<id>datanucleus</id>
			<url>http://www.datanucleus.org/downloads/maven2</url>
		</repository>
		<repository>
			<id>gae-plugin</id>
			<url>http://maven-gae-plugin.googlecode.com/svn/repository</url>
		</repository>
	</repositories>
	<pluginRepositories>
		<pluginRepository>
			<id>datanucleus</id>
			<url>http://www.datanucleus.org/downloads/maven2</url>
		</pluginRepository>
		<pluginRepository>
			<id>gae-plugin</id>
			<url>http://maven-gae-plugin.googlecode.com/svn/repository</url>
		</pluginRepository>
		<pluginRepository>
			<id>mvnsearch</id>
			<url>http://www.mvnsearch.org/maven2</url>
		</pluginRepository>
	</pluginRepositories>
</project><|MERGE_RESOLUTION|>--- conflicted
+++ resolved
@@ -3,19 +3,11 @@
 
 	<modelVersion>4.0.0</modelVersion>
 
-<<<<<<< HEAD
-  <parent>
-    <groupId>ro.isdc.wro4j</groupId>
-    <artifactId>wro4j-examples</artifactId>
-    <version>2.0-SNAPSHOT</version>
-  </parent>
-=======
 	<parent>
 		<groupId>ro.isdc.wro4j</groupId>
 		<artifactId>wro4j-examples</artifactId>
 		<version>${wro4j.version}</version>
 	</parent>
->>>>>>> 9a59c7f1
 
 	<artifactId>wro4j-demo</artifactId>
 	<packaging>war</packaging>
