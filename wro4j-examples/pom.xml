--- conflicted
+++ resolved
@@ -1,60 +1,56 @@
-<?xml version="1.0" encoding="UTF-8"?>
-<project xmlns="http://maven.apache.org/POM/4.0.0" xmlns:xsi="http://www.w3.org/2001/XMLSchema-instance"
-	xsi:schemaLocation="http://maven.apache.org/POM/4.0.0 http://maven.apache.org/maven-v4_0_0.xsd">
-
-	<modelVersion>4.0.0</modelVersion>
-	<groupId>ro.isdc.wro4j</groupId>
-	<artifactId>wro4j-examples</artifactId>
-	<packaging>war</packaging>
-	<name>Web Resource Optimizer Examples Project</name>
-
-	<parent>
-		<groupId>ro.isdc.wro4j</groupId>
-		<artifactId>wro4j-parent</artifactId>
-<<<<<<< HEAD
-		<version>1.2.4</version>
-=======
-		<version>1.2.5-SNAPSHOT</version>
->>>>>>> 85e18800
-	</parent>
-
-	<dependencies>
-		<!-- Project Dependencies -->
-		<dependency>
-			<groupId>ro.isdc.wro4j</groupId>
-			<artifactId>wro4j-core</artifactId>
-		</dependency>
-		<dependency>
-			<groupId>org.slf4j</groupId>
-			<artifactId>slf4j-log4j12</artifactId>
-		</dependency>
-		<dependency>
-			<groupId>javax.servlet</groupId>
-			<artifactId>servlet-api</artifactId>
-		</dependency>
-		<dependency>
-			<groupId>org.directwebremoting</groupId>
-			<artifactId>dwr</artifactId>
-			<version>3.0.M1</version>
-		</dependency>
-	</dependencies>
-	<build>
-		<plugins>
-			<plugin>
-				<groupId>ro.isdc.wro4j</groupId>
-				<artifactId>wro4j-maven-plugin</artifactId>
-				<version>1.2.2</version>
-				<executions>
-					<execution>
-						<goals>
-							<goal>run</goal>
-						</goals>
-					</execution>
-				</executions>
-				<configuration>
-					<targetGroups>all</targetGroups>
-				</configuration>
-			</plugin>
-		</plugins>
-	</build>
-</project>
+<?xml version="1.0" encoding="UTF-8"?>
+<project xmlns="http://maven.apache.org/POM/4.0.0" xmlns:xsi="http://www.w3.org/2001/XMLSchema-instance"
+	xsi:schemaLocation="http://maven.apache.org/POM/4.0.0 http://maven.apache.org/maven-v4_0_0.xsd">
+
+	<modelVersion>4.0.0</modelVersion>
+	<groupId>ro.isdc.wro4j</groupId>
+	<artifactId>wro4j-examples</artifactId>
+	<packaging>war</packaging>
+	<name>Web Resource Optimizer Examples Project</name>
+
+	<parent>
+		<groupId>ro.isdc.wro4j</groupId>
+		<artifactId>wro4j-parent</artifactId>
+		<version>1.2.5-SNAPSHOT</version>
+	</parent>
+
+	<dependencies>
+		<!-- Project Dependencies -->
+		<dependency>
+			<groupId>ro.isdc.wro4j</groupId>
+			<artifactId>wro4j-core</artifactId>
+		</dependency>
+		<dependency>
+			<groupId>org.slf4j</groupId>
+			<artifactId>slf4j-log4j12</artifactId>
+		</dependency>
+		<dependency>
+			<groupId>javax.servlet</groupId>
+			<artifactId>servlet-api</artifactId>
+		</dependency>
+		<dependency>
+			<groupId>org.directwebremoting</groupId>
+			<artifactId>dwr</artifactId>
+			<version>3.0.M1</version>
+		</dependency>
+	</dependencies>
+	<build>
+		<plugins>
+			<plugin>
+				<groupId>ro.isdc.wro4j</groupId>
+				<artifactId>wro4j-maven-plugin</artifactId>
+				<version>1.2.2</version>
+				<executions>
+					<execution>
+						<goals>
+							<goal>run</goal>
+						</goals>
+					</execution>
+				</executions>
+				<configuration>
+					<targetGroups>all</targetGroups>
+				</configuration>
+			</plugin>
+		</plugins>
+	</build>
+</project>