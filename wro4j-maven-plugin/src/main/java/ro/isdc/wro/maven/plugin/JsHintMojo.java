--- conflicted
+++ resolved
@@ -1,95 +1,44 @@
-/**
- * Copyright wro4j@2011
- */
-package ro.isdc.wro.maven.plugin;
-
-import org.apache.maven.plugin.MojoExecutionException;
-
-import ro.isdc.wro.extensions.processor.algorithm.jshint.JsHintException;
-import ro.isdc.wro.extensions.processor.js.JsHintProcessor;
-import ro.isdc.wro.model.resource.Resource;
-<<<<<<< HEAD
-import ro.isdc.wro.model.resource.ResourceType;
-import ro.isdc.wro.model.resource.processor.ResourceProcessor;
-import ro.isdc.wro.model.resource.processor.factory.ProcessorsFactory;
-import ro.isdc.wro.model.resource.processor.factory.SimpleProcessorsFactory;
-=======
-import ro.isdc.wro.model.resource.processor.ResourcePreProcessor;
->>>>>>> 3c29a560
-
-
-/**
- * Maven plugin used to validate js scripts defined in wro model.
- *
- * @goal jshint
- * @phase process-resources
- * @requiresDependencyResolution runtime
- *
- * @author Alex Objelean
- * @since 1.3.5
- */
-public class JsHintMojo extends AbstractSingleProcessorMojo {
-  /**
-   * {@inheritDoc}
-   */
-  @Override
-  protected ResourcePreProcessor createResourceProcessor() {
-    final ResourcePreProcessor processor = new JsHintProcessor() {
-      @Override
-<<<<<<< HEAD
-      protected ProcessorsFactory newProcessorsFactory() {
-        final SimpleProcessorsFactory factory = new SimpleProcessorsFactory();
-        final ResourceProcessor processor = new JsHintProcessor() {
-          @Override
-          protected void onJsHintException(final JsHintException e, final Resource resource)
-            throws Exception {
-            getLog().error(
-              e.getErrors().size() + " errors found while processing resource: " + resource.getUri() + " Errors are: "
-                + e.getErrors());
-            if (!failNever) {
-              throw new MojoExecutionException("Errors found when validating resource: " + resource);
-            }
-          };
-        }.setOptions(getOptions());
-
-        factory.addPreProcessor(processor);
-        return factory;
-      }
-    };
-  }
-
-
-  /**
-   * @return an array of options.
-   */
-  private String[] getOptions() {
-    return StringUtils.isEmpty(options) ? new String[] {} : options.split(",");
-  }
-
-  /**
-   * @param options the options to set
-   */
-  public void setOptions(final String options) {
-    this.options = options;
-  }
-
-  /**
-   * @param failNever the failFast to set
-   */
-  public void setFailNever(final boolean failNever) {
-    this.failNever = failNever;
-=======
-      protected void onJsHintException(final JsHintException e, final Resource resource)
-        throws Exception {
-        getLog().error(
-          e.getErrors().size() + " errors found while processing resource: " + resource.getUri() + " Errors are: "
-            + e.getErrors());
-        if (!isFailNever()) {
-          throw new MojoExecutionException("Errors found when validating resource: " + resource);
-        }
-      };
-    }.setOptions(getOptions());
-    return processor;
->>>>>>> 3c29a560
-  }
-}
+/**
+ * Copyright wro4j@2011
+ */
+package ro.isdc.wro.maven.plugin;
+
+import org.apache.maven.plugin.MojoExecutionException;
+
+import ro.isdc.wro.extensions.processor.algorithm.jshint.JsHintException;
+import ro.isdc.wro.extensions.processor.js.JsHintProcessor;
+import ro.isdc.wro.model.resource.Resource;
+import ro.isdc.wro.model.resource.processor.ResourceProcessor;
+
+
+/**
+ * Maven plugin used to validate js scripts defined in wro model.
+ *
+ * @goal jshint
+ * @phase process-resources
+ * @requiresDependencyResolution runtime
+ *
+ * @author Alex Objelean
+ * @since 1.3.5
+ */
+public class JsHintMojo extends AbstractSingleProcessorMojo {
+  /**
+   * {@inheritDoc}
+   */
+  @Override
+  protected ResourceProcessor createResourceProcessor() {
+    final ResourceProcessor processor = new JsHintProcessor() {
+      @Override
+      protected void onJsHintException(final JsHintException e, final Resource resource)
+        throws Exception {
+        getLog().error(
+          e.getErrors().size() + " errors found while processing resource: " + resource.getUri() + " Errors are: "
+            + e.getErrors());
+        if (!isFailNever()) {
+          throw new MojoExecutionException("Errors found when validating resource: " + resource);
+        }
+      };
+    }.setOptions(getOptions());
+    return processor;
+  }
+}