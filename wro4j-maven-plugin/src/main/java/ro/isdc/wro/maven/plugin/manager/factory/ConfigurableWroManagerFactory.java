/*
 * Copyright (C) 2011.
 * All rights reserved.
 */
package ro.isdc.wro.maven.plugin.manager.factory;

import java.io.File;
import java.io.FileInputStream;
import java.io.IOException;
import java.util.Map;
import java.util.Properties;

import ro.isdc.wro.WroRuntimeException;
import ro.isdc.wro.extensions.manager.ExtensionsConfigurableWroManagerFactory;
import ro.isdc.wro.extensions.model.factory.SmartWroModelFactory;
import ro.isdc.wro.manager.factory.standalone.ConfigurableStandaloneContextAwareManagerFactory;
import ro.isdc.wro.manager.factory.standalone.StandaloneContext;
import ro.isdc.wro.maven.plugin.support.ExtraConfigFileAware;
import ro.isdc.wro.model.factory.WroModelFactory;
import ro.isdc.wro.model.resource.processor.ProcessorsUtils;
import ro.isdc.wro.model.resource.processor.ResourceProcessor;

/**
 * Default implementaiton which use a property file to read the pre & post processors to be used during processing.
 *
 * @author Alex Objelean
 * @created 2 Aug 2011
 * @since 1.4.0
 */
public class ConfigurableWroManagerFactory
    extends ConfigurableStandaloneContextAwareManagerFactory implements ExtraConfigFileAware {
  private StandaloneContext standaloneContext;
  private File configProperties;
  /**
   * {@inheritDoc}
   */
  @Override
  public void initialize(final StandaloneContext standaloneContext) {
    super.initialize(standaloneContext);
    this.standaloneContext = standaloneContext;
  }

  /**
   * {@inheritDoc}
   */
  @Override
  protected WroModelFactory newModelFactory() {
    return SmartWroModelFactory.createFromStandaloneContext(standaloneContext);
  }

  /**
   * @return a map of preProcessors.
   */
  @Override
<<<<<<< HEAD
  protected Map<String, ResourceProcessor> createPreProcessorsMap() {
    final Map<String, ResourceProcessor> map = ProcessorsUtils.createProcessorsMap();
    ExtensionsConfigurableWroManagerFactory.pupulateMapWithExtensionsProcessors(map);
=======
  protected Map<String, ResourcePreProcessor> createPreProcessorsMap() {
    final Map<String, ResourcePreProcessor> map = ProcessorsUtils.createPreProcessorsMap();
    ExtensionsConfigurableWroManagerFactory.populateMapWithExtensionsProcessors(map);
>>>>>>> 328af75e
    return map;
  }

  /**
   * @return a map of postProcessors.
   */
  @Override
<<<<<<< HEAD
  protected Map<String, ResourceProcessor> createPostProcessorsMap() {
    final Map<String, ResourceProcessor> map = ProcessorsUtils.createProcessorsMap();
    ExtensionsConfigurableWroManagerFactory.pupulateMapWithExtensionsProcessors(map);
=======
  protected Map<String, ResourcePostProcessor> createPostProcessorsMap() {
    final Map<String, ResourcePostProcessor> map = ProcessorsUtils.createPostProcessorsMap();
    ExtensionsConfigurableWroManagerFactory.populateMapWithExtensionsPostProcessors(map);
>>>>>>> 328af75e
    return map;
  }
  /**
   * {@inheritDoc}
   */
  @Override
  protected Properties createProperties() {
    try {
      final Properties properties = new Properties();
      properties.load(new FileInputStream(configProperties));
      return properties;
    } catch (final IOException e) {
      throw new WroRuntimeException(
          "Exception while loading properties file from " + configProperties.getAbsolutePath(), e);
    }
  }

  /**
   * {@inheritDoc}
   */
  public void setExtraConfigFile(final File extraProperties) {
    this.configProperties = extraProperties;
  }
}<|MERGE_RESOLUTION|>--- conflicted
+++ resolved
@@ -52,15 +52,9 @@
    * @return a map of preProcessors.
    */
   @Override
-<<<<<<< HEAD
   protected Map<String, ResourceProcessor> createPreProcessorsMap() {
     final Map<String, ResourceProcessor> map = ProcessorsUtils.createProcessorsMap();
-    ExtensionsConfigurableWroManagerFactory.pupulateMapWithExtensionsProcessors(map);
-=======
-  protected Map<String, ResourcePreProcessor> createPreProcessorsMap() {
-    final Map<String, ResourcePreProcessor> map = ProcessorsUtils.createPreProcessorsMap();
     ExtensionsConfigurableWroManagerFactory.populateMapWithExtensionsProcessors(map);
->>>>>>> 328af75e
     return map;
   }
 
@@ -68,15 +62,9 @@
    * @return a map of postProcessors.
    */
   @Override
-<<<<<<< HEAD
   protected Map<String, ResourceProcessor> createPostProcessorsMap() {
     final Map<String, ResourceProcessor> map = ProcessorsUtils.createProcessorsMap();
-    ExtensionsConfigurableWroManagerFactory.pupulateMapWithExtensionsProcessors(map);
-=======
-  protected Map<String, ResourcePostProcessor> createPostProcessorsMap() {
-    final Map<String, ResourcePostProcessor> map = ProcessorsUtils.createPostProcessorsMap();
-    ExtensionsConfigurableWroManagerFactory.populateMapWithExtensionsPostProcessors(map);
->>>>>>> 328af75e
+    ExtensionsConfigurableWroManagerFactory.populateMapWithExtensionsProcessors(map);
     return map;
   }
   /**
