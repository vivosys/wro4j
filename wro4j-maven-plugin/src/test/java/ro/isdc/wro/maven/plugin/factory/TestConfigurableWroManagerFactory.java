--- conflicted
+++ resolved
@@ -1,6 +1,6 @@
 package ro.isdc.wro.maven.plugin.factory;
 
-import static org.junit.Assert.assertEquals;
+import static junit.framework.Assert.assertEquals;
 import static ro.isdc.wro.model.resource.processor.factory.ConfigurableProcessorsFactory.PARAM_POST_PROCESSORS;
 import static ro.isdc.wro.model.resource.processor.factory.ConfigurableProcessorsFactory.PARAM_PRE_PROCESSORS;
 
@@ -30,15 +30,11 @@
 import ro.isdc.wro.manager.WroManager;
 import ro.isdc.wro.manager.factory.standalone.StandaloneContext;
 import ro.isdc.wro.maven.plugin.manager.factory.ConfigurableWroManagerFactory;
-<<<<<<< HEAD
 import ro.isdc.wro.model.WroModel;
+import ro.isdc.wro.model.factory.ConfigurableModelFactory;
 import ro.isdc.wro.model.factory.WroModelFactory;
+import ro.isdc.wro.model.factory.XmlModelFactory;
 import ro.isdc.wro.model.resource.processor.ResourceProcessor;
-=======
-import ro.isdc.wro.model.factory.ConfigurableModelFactory;
-import ro.isdc.wro.model.factory.XmlModelFactory;
-import ro.isdc.wro.model.resource.processor.ResourcePreProcessor;
->>>>>>> 905d70e3
 import ro.isdc.wro.model.resource.processor.decorator.ExtensionsAwareProcessorDecorator;
 import ro.isdc.wro.model.resource.processor.factory.ConfigurableProcessorsFactory;
 import ro.isdc.wro.model.resource.processor.factory.ProcessorsFactory;
@@ -47,6 +43,7 @@
 import ro.isdc.wro.model.resource.processor.impl.css.CssVariablesProcessor;
 import ro.isdc.wro.model.resource.processor.impl.js.JSMinProcessor;
 import ro.isdc.wro.util.AbstractDecorator;
+import ro.isdc.wro.util.WroTestUtils;
 
 /**
  * @author Alex Objelean
@@ -75,6 +72,10 @@
       @Override
       protected Properties createProperties() {
         return properties;
+      }
+      @Override
+      protected WroModelFactory newModelFactory() {
+        return WroTestUtils.simpleModelFactory(new WroModel());
       }
     };
     final StandaloneContext context = new StandaloneContext();
@@ -103,25 +104,14 @@
     final Properties props = createProperties(PARAM_PRE_PROCESSORS, JSMinProcessor.ALIAS + ","
         + CssImportPreProcessor.ALIAS + "," + CssVariablesProcessor.ALIAS);
     initFactory(mockFilterConfig, props);
-<<<<<<< HEAD
-    
+
     final Collection<ResourceProcessor> list = processorsFactory.getPreProcessors();
-    
+
     Assert.assertFalse(list.isEmpty());
-    Iterator<ResourceProcessor> iterator = list.iterator();
+    final Iterator<ResourceProcessor> iterator = list.iterator();
     Assert.assertEquals(JSMinProcessor.class, iterator.next().getClass());
     Assert.assertEquals(CssImportPreProcessor.class, iterator.next().getClass());
     Assert.assertEquals(CssVariablesProcessor.class, iterator.next().getClass());
-=======
-
-    final Collection<ResourcePreProcessor> list = processorsFactory.getPreProcessors();
-
-    Assert.assertFalse(list.isEmpty());
-    final Iterator<ResourcePreProcessor> iterator = list.iterator();
-    Assert.assertEquals(JSMinProcessor.class, getProcessor(iterator.next()).getClass());
-    Assert.assertEquals(CssImportPreProcessor.class, getProcessor(iterator.next()).getClass());
-    Assert.assertEquals(CssVariablesProcessor.class, getProcessor(iterator.next()).getClass());
->>>>>>> 905d70e3
   }
 
   private Properties createProperties(final String key, final String value) {
@@ -193,33 +183,20 @@
     configProperties.setProperty(ConfigurableProcessorsFactory.PARAM_POST_PROCESSORS, "jsMin, cssMin");
     initFactory(mockFilterConfig, configProperties);
     Assert.assertEquals(2, processorsFactory.getPostProcessors().size());
-<<<<<<< HEAD
     Assert.assertEquals(JSMinProcessor.class, processorsFactory.getPostProcessors().iterator().next().getClass());
-=======
-    Assert.assertEquals(JSMinProcessor.class,
-        getProcessor(processorsFactory.getPostProcessors().iterator().next()).getClass());
-  }
-
-  /**
-   * @return the processor instance which is not a decorator based on provided processor.
-   */
-  private Object getProcessor(final Object processor) {
-    return processor instanceof ProcessorDecorator ? ((ProcessorDecorator) processor).getOriginalDecoratedObject()
-        : processor;
->>>>>>> 905d70e3
   }
 
   @Test(expected = WroRuntimeException.class)
   public void testConfigPropertiesWithInvalidPreProcessor() {
     final Properties configProperties = new Properties();
-    configProperties.setProperty(PARAM_PRE_PROCESSORS, "INVALID");
+    configProperties.setProperty(ConfigurableProcessorsFactory.PARAM_PRE_PROCESSORS, "INVALID");
     initFactory(mockFilterConfig, configProperties);
     processorsFactory.getPreProcessors();
   }
 
   public void shouldUseExtensionAwareProcessorWhenProcessorNameContainsDotCharacter() {
     final Properties configProperties = new Properties();
-    configProperties.setProperty(PARAM_PRE_PROCESSORS, "jsMin.js");
+    configProperties.setProperty(ConfigurableProcessorsFactory.PARAM_PRE_PROCESSORS, "jsMin.js");
     initFactory(mockFilterConfig, configProperties);
     Assert.assertEquals(1, processorsFactory.getPreProcessors().size());
     Assert.assertTrue(processorsFactory.getPreProcessors().iterator().next() instanceof ExtensionsAwareProcessorDecorator);
@@ -228,7 +205,7 @@
   @Test(expected = WroRuntimeException.class)
   public void testConfigPropertiesWithInvalidPostProcessor() {
     final Properties configProperties = new Properties();
-    configProperties.setProperty(PARAM_POST_PROCESSORS, "INVALID");
+    configProperties.setProperty(ConfigurableProcessorsFactory.PARAM_POST_PROCESSORS, "INVALID");
     initFactory(mockFilterConfig, configProperties);
     processorsFactory.getPostProcessors();
   }
