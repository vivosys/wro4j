--- conflicted
+++ resolved
@@ -1,35 +1,20 @@
-<?xml version="1.0" encoding="UTF-8"?>
+<?xml version="1.0" encoding="UTF-8"?>
 <project xmlns="http://maven.apache.org/POM/4.0.0" xmlns:xsi="http://www.w3.org/2001/XMLSchema-instance" xsi:schemaLocation="http://maven.apache.org/POM/4.0.0 http://maven.apache.org/maven-v4_0_0.xsd">
-
-	<modelVersion>4.0.0</modelVersion>
-	<groupId>ro.isdc.wro4j</groupId>
-	<artifactId>wro4j-maven-plugin</artifactId>
-	<packaging>maven-plugin</packaging>
-	<name>Web Resource Optimizer Maven Plugin</name>
-
-	<parent>
-		<groupId>ro.isdc.wro4j</groupId>
-		<artifactId>wro4j-parent</artifactId>
-<<<<<<< HEAD
-		<version>1.2.6-SNAPSHOT</version>
-=======
-		<version>1.2.7</version>
->>>>>>> 0eab92c0
-	</parent>
-
-	<dependencies>
-  <!---->
-    <dependency>
-      <groupId>ro.isdc.wro4j</groupId>
-      <artifactId>wro4j-core</artifactId>
-    </dependency>
-    
-    <dependency>
-      <groupId>javax.servlet</groupId>
-      <artifactId>servlet-api</artifactId>
-      <scope>compile</scope>
-    </dependency>
-		<dependency>
+
+	<modelVersion>4.0.0</modelVersion>
+	<groupId>ro.isdc.wro4j</groupId>
+	<artifactId>wro4j-maven-plugin</artifactId>
+	<packaging>maven-plugin</packaging>
+	<name>Web Resource Optimizer Maven Plugin</name>
+
+	<parent>
+		<groupId>ro.isdc.wro4j</groupId>
+		<artifactId>wro4j-parent</artifactId>
+		<version>1.2.7</version>
+	</parent>
+
+	<dependencies>
+		<dependency>
 			<groupId>ro.isdc.wro4j</groupId>
 			<artifactId>wro4j-core</artifactId>
 		</dependency>
@@ -39,13 +24,13 @@
 			<scope>compile</scope>
 		</dependency>
 		<dependency>
-			<groupId>org.apache.maven</groupId>
-			<artifactId>maven-plugin-api</artifactId>
-		</dependency>
-		<dependency>
-			<groupId>junit</groupId>
-			<artifactId>junit</artifactId>
-		</dependency>
+			<groupId>org.apache.maven</groupId>
+			<artifactId>maven-plugin-api</artifactId>
+		</dependency>
+		<dependency>
+			<groupId>junit</groupId>
+			<artifactId>junit</artifactId>
+		</dependency>
 		<dependency>
 			<groupId>org.mockito</groupId>
 			<artifactId>mockito-all</artifactId>
@@ -71,6 +56,6 @@
 			<artifactId>slf4j-log4j12</artifactId>
 			<scope>compile</scope>
 		</dependency>
-	</dependencies>
-</project>  
+	</dependencies>
+</project>  
   