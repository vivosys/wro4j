--- conflicted
+++ resolved
@@ -5,11 +5,7 @@
   <parent>
     <groupId>ro.isdc.wro4j</groupId>
     <artifactId>wro4j-parent</artifactId>
-<<<<<<< HEAD
-    <version>1.5.0-SNAPSHOT</version>
-=======
-    <version>1.4.7-SNAPSHOT</version>
->>>>>>> e6492071
+    <version>1.5.0-SNAPSHOT</version>
   </parent>
   
   <artifactId>wro4j-maven-plugin</artifactId>
