--- conflicted
+++ resolved
@@ -1,38 +1,34 @@
-<?xml version="1.0" encoding="UTF-8"?>
-<project xmlns="http://maven.apache.org/POM/4.0.0" xmlns:xsi="http://www.w3.org/2001/XMLSchema-instance" xsi:schemaLocation="http://maven.apache.org/POM/4.0.0 http://maven.apache.org/maven-v4_0_0.xsd">
-
-  <modelVersion>4.0.0</modelVersion>
-  <groupId>ro.isdc.wro4j</groupId>
-  <artifactId>wro4j-core</artifactId>
-  <packaging>jar</packaging>
-  <name>Web Resource Optimizer Core</name>
-
-  <parent>
-    <groupId>ro.isdc.wro4j</groupId>
-    <artifactId>wro4j-parent</artifactId>
-<<<<<<< HEAD
-    <version>1.2.4</version>
-=======
-    <version>1.2.5-SNAPSHOT</version>
->>>>>>> 85e18800
-  </parent>
-
-  <dependencies>
-    <dependency>
-      <groupId>ro.isdc.wro4j</groupId>
-      <artifactId>wro4j-test-utils</artifactId>
-    </dependency>
-    <dependency>
-      <groupId>commons-lang</groupId>
-      <artifactId>commons-lang</artifactId>
-    </dependency>
-    <dependency>
-      <groupId>commons-io</groupId>
-      <artifactId>commons-io</artifactId>
-    </dependency>
-    <dependency>
-      <groupId>javax.servlet</groupId>
-      <artifactId>servlet-api</artifactId>
-    </dependency>
-  </dependencies>
-</project>
+<?xml version="1.0" encoding="UTF-8"?>
+<project xmlns="http://maven.apache.org/POM/4.0.0" xmlns:xsi="http://www.w3.org/2001/XMLSchema-instance" xsi:schemaLocation="http://maven.apache.org/POM/4.0.0 http://maven.apache.org/maven-v4_0_0.xsd">
+
+  <modelVersion>4.0.0</modelVersion>
+  <groupId>ro.isdc.wro4j</groupId>
+  <artifactId>wro4j-core</artifactId>
+  <packaging>jar</packaging>
+  <name>Web Resource Optimizer Core</name>
+
+  <parent>
+    <groupId>ro.isdc.wro4j</groupId>
+    <artifactId>wro4j-parent</artifactId>
+    <version>1.2.5-SNAPSHOT</version>
+  </parent>
+
+  <dependencies>
+    <dependency>
+      <groupId>ro.isdc.wro4j</groupId>
+      <artifactId>wro4j-test-utils</artifactId>
+    </dependency>
+    <dependency>
+      <groupId>commons-lang</groupId>
+      <artifactId>commons-lang</artifactId>
+    </dependency>
+    <dependency>
+      <groupId>commons-io</groupId>
+      <artifactId>commons-io</artifactId>
+    </dependency>
+    <dependency>
+      <groupId>javax.servlet</groupId>
+      <artifactId>servlet-api</artifactId>
+    </dependency>
+  </dependencies>
+</project>