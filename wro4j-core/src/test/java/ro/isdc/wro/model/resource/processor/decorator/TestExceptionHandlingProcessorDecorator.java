--- conflicted
+++ resolved
@@ -27,15 +27,9 @@
  * @author Alex Objelean
  */
 public class TestExceptionHandlingProcessorDecorator {
-<<<<<<< HEAD
   @Mock 
   private ResourceProcessor mockProcessor;
   @Mock 
-=======
-  @Mock
-  private ResourcePreProcessor mockProcessor;
-  @Mock
->>>>>>> d9390f97
   private Resource mockResource;
   private ExceptionHandlingProcessorDecorator victim;
 
