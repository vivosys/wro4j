--- conflicted
+++ resolved
@@ -103,11 +103,7 @@
       public WroModel create() {
         return model;
       }
-<<<<<<< HEAD
 
-=======
-      
->>>>>>> 42fcf6e6
       public void destroy() {
       }
     };
