/**
 * Copyright Alex Objelean
 */
package ro.isdc.wro.model.group.processor;

import static org.mockito.Mockito.when;
import static org.mockito.MockitoAnnotations.initMocks;
import static ro.isdc.wro.config.Context.set;

import java.io.IOException;

import javax.servlet.FilterConfig;
import javax.servlet.ServletContext;
import javax.servlet.http.HttpServletRequest;
import javax.servlet.http.HttpServletResponse;

import junit.framework.Assert;

import org.junit.After;
import org.junit.Before;
import org.junit.Test;
import org.mockito.Mock;
import org.mockito.Mockito;

import ro.isdc.wro.cache.CacheStrategy;
import ro.isdc.wro.config.Context;
import ro.isdc.wro.config.ReadOnlyContext;
import ro.isdc.wro.config.metadata.MetaDataFactory;
import ro.isdc.wro.manager.callback.LifecycleCallbackRegistry;
import ro.isdc.wro.manager.factory.BaseWroManagerFactory;
import ro.isdc.wro.manager.factory.WroManagerFactory;
import ro.isdc.wro.model.factory.WroModelFactory;
import ro.isdc.wro.model.group.GroupExtractor;
import ro.isdc.wro.model.group.Inject;
import ro.isdc.wro.model.resource.locator.factory.DefaultResourceLocatorFactory;
import ro.isdc.wro.model.resource.locator.factory.ResourceLocatorFactory;
import ro.isdc.wro.model.resource.processor.factory.ProcessorsFactory;
import ro.isdc.wro.model.resource.support.hash.HashStrategy;
import ro.isdc.wro.model.resource.support.naming.NamingStrategy;
import ro.isdc.wro.util.AbstractDecorator;


/**
 * @author Alex Objelean
 * @created 8 Jan 2012
 */
public class TestInjectorBuilder {
  @Mock
  private HttpServletRequest mockRequest;
  @Mock
  private HttpServletResponse mockResponse;
  @Mock
  private FilterConfig mockFilterConfig;
  @Mock
  private ServletContext mockServletContext;

  @Before
  public void setUp() {
    initMocks(this);
    when(mockRequest.getRequestURL()).thenReturn(new StringBuffer(""));
    when(mockRequest.getServletPath()).thenReturn("");
    when(mockFilterConfig.getServletContext()).thenReturn(mockServletContext);
    when(mockFilterConfig.getServletContext()).thenReturn(mockServletContext);
    when(mockServletContext.getResourceAsStream(Mockito.anyString())).thenReturn(null);
    set(Context.webContext(mockRequest, mockResponse, mockFilterConfig));
  }

  @Test(expected = NullPointerException.class)
  public void cannotAcceptNullWroManager() {
    new InjectorBuilder(null);
  }

  @Test(expected = NullPointerException.class)
  public void cannotAcceptWhenSettingNullWroManager() {
    new InjectorBuilder(null);
  }

  @Test
  public void shouldBuildInjectorWithValidWroManager() {
    final Injector injector = InjectorBuilder.create(new BaseWroManagerFactory()).build();
    assertNotNull(injector);

    final Sample sample = new Sample();
    injector.inject(sample);
<<<<<<< HEAD
    Assert.assertNotNull(sample.namingStrategy);
    Assert.assertNotNull(sample.preProcessorExecutor);
    Assert.assertNotNull(sample.processorsFactory);
    Assert.assertNotNull(sample.resourceLocatorFactory);
    Assert.assertNotNull(sample.callbackRegistry);
    Assert.assertSame(injector, sample.injector);
    Assert.assertNotNull(sample.groupsProcessor);
=======
    assertNotNull(sample.namingStrategy);
    assertNotNull(sample.preProcessorExecutor);
    assertNotNull(sample.processorsFactory);
    assertNotNull(sample.uriLocatorFactory);
    assertNotNull(sample.callbackRegistry);
    assertSame(injector, sample.injector);
    assertNotNull(sample.groupsProcessor);
    assertNotNull(sample.metaDataFactory);
>>>>>>> f7fdc9da
  }

  @Test
  public void shouldBuildValidInjectorWithBaseWroManagerFactory() {
    final Injector injector = InjectorBuilder.create(new BaseWroManagerFactory()).build();
    Assert.assertNotNull(injector);

    final Sample sample = new Sample();
    injector.inject(sample);
<<<<<<< HEAD
    Assert.assertNotNull(sample.namingStrategy);
    Assert.assertNotNull(sample.preProcessorExecutor);
    Assert.assertNotNull(sample.processorsFactory);
    Assert.assertNotNull(sample.resourceLocatorFactory);
    Assert.assertNotNull(sample.callbackRegistry);
    Assert.assertSame(injector, sample.injector);
    Assert.assertNotNull(sample.groupsProcessor);
  }

  @Test
  public void shouldBuildValidInjectorWithSomeFieldsSet() {
    final NamingStrategy namingStrategy = Mockito.mock(NamingStrategy.class);
    final ProcessorsFactory processorsFactory = Mockito.mock(ProcessorsFactory.class);
    final ResourceLocatorFactory resourceLocatorFactory = Mockito.mock(ResourceLocatorFactory.class);

    final BaseWroManagerFactory managerFactroy = new BaseWroManagerFactory();
    managerFactroy.setNamingStrategy(namingStrategy);
    managerFactroy.setProcessorsFactory(processorsFactory);
    managerFactroy.setLocatorFactory(resourceLocatorFactory);
=======
    assertNotNull(sample.namingStrategy);
    assertNotNull(sample.preProcessorExecutor);
    assertNotNull(sample.processorsFactory);
    assertNotNull(sample.uriLocatorFactory);
    assertNotNull(sample.callbackRegistry);
    assertSame(injector, sample.injector);
    assertNotNull(sample.groupsProcessor);
    assertNotNull(sample.metaDataFactory);
  }

  @Test
  public void shouldBuildValidInjectorWithFewFieldsSet() throws Exception {
    final NamingStrategy mockNamingStrategy = Mockito.mock(NamingStrategy.class);
    final ProcessorsFactory mockProcessorsFactory = Mockito.mock(ProcessorsFactory.class);
    final UriLocatorFactory mockLocatorFactory = Mockito.mock(UriLocatorFactory.class);
    final MetaDataFactory mockMetaDataFactory = Mockito.mock(MetaDataFactory.class);

    final BaseWroManagerFactory managerFactroy = new BaseWroManagerFactory();
    managerFactroy.setNamingStrategy(mockNamingStrategy);
    managerFactroy.setProcessorsFactory(mockProcessorsFactory);
    managerFactroy.setUriLocatorFactory(mockLocatorFactory);
    managerFactroy.setMetaDataFactory(mockMetaDataFactory);
>>>>>>> f7fdc9da

    final Injector injector = InjectorBuilder.create(managerFactroy).build();
    assertNotNull(injector);

    final Sample sample = new Sample();
    injector.inject(sample);
<<<<<<< HEAD
    Assert.assertSame(namingStrategy, sample.namingStrategy);
    Assert.assertNotNull(sample.preProcessorExecutor);

    Assert.assertSame(processorsFactory, AbstractDecorator.getOriginalDecoratedObject(sample.processorsFactory));
    Assert.assertSame(resourceLocatorFactory, AbstractDecorator.getOriginalDecoratedObject(sample.resourceLocatorFactory));
    Assert.assertNotNull(sample.callbackRegistry);
    Assert.assertSame(injector, sample.injector);
    Assert.assertNotNull(sample.groupsProcessor);
    Assert.assertNotNull(sample.modelFactory);
    Assert.assertNotNull(sample.groupExtractor);
    Assert.assertNotNull(sample.cacheStrategy);
    Assert.assertNotNull(sample.hashBuilder);
    Assert.assertNotNull(sample.readOnlyContext);
=======
    assertNotNull(sample.preProcessorExecutor);

    sample.namingStrategy.rename("", WroUtil.EMPTY_STREAM);
    verify(mockNamingStrategy).rename("", WroUtil.EMPTY_STREAM);

    sample.processorsFactory.getPostProcessors();
    verify(mockProcessorsFactory).getPostProcessors();

    sample.uriLocatorFactory.getInstance("");
    verify(mockLocatorFactory).getInstance("");

    sample.metaDataFactory.create();
    verify(mockMetaDataFactory).create();

    assertNotNull(sample.callbackRegistry);
    assertSame(injector, sample.injector);
    assertNotNull(sample.groupsProcessor);
    assertNotNull(sample.modelFactory);
    assertNotNull(sample.groupExtractor);
    assertNotNull(sample.cacheStrategy);
    assertNotNull(sample.hashBuilder);
    assertNotNull(sample.readOnlyContext);
    assertNotNull(sample.metaDataFactory);
>>>>>>> f7fdc9da
  }

  @Test(expected = IOException.class)
  public void shouldInjectEachLocatorProvidedByLocatorFactory()
      throws Exception {
    final ResourceLocatorFactory resourceLocatorFactory = new DefaultResourceLocatorFactory();
    final WroManagerFactory managerFactory = new BaseWroManagerFactory().setLocatorFactory(resourceLocatorFactory);
    final Injector injector = InjectorBuilder.create(managerFactory).build();

    final Sample sample = new Sample();
    injector.inject(sample);
    // this will throw NullPointerException if the uriLocator is not injected.
    sample.resourceLocatorFactory.getLocator("/path/to/servletContext/resource.js").getInputStream();
  }

  @After
  public void tearDown() {
    Context.unset();
  }

  private static class Sample {
    @Inject
    ResourceLocatorFactory resourceLocatorFactory;
    @Inject
    ProcessorsFactory processorsFactory;
    @Inject
    NamingStrategy namingStrategy;
    @Inject
    PreProcessorExecutor preProcessorExecutor;
    @Inject
    LifecycleCallbackRegistry callbackRegistry;
    @Inject
    Injector injector;
    @Inject
    GroupsProcessor groupsProcessor;
    @Inject
    WroModelFactory modelFactory;
    @Inject
    GroupExtractor groupExtractor;
    @Inject
    CacheStrategy<?, ?> cacheStrategy;
    @Inject
    HashStrategy hashBuilder;
    @Inject
    ReadOnlyContext readOnlyContext;
    @Inject
    MetaDataFactory metaDataFactory;
  }
}<|MERGE_RESOLUTION|>--- conflicted
+++ resolved
@@ -82,24 +82,14 @@
 
     final Sample sample = new Sample();
     injector.inject(sample);
-<<<<<<< HEAD
-    Assert.assertNotNull(sample.namingStrategy);
-    Assert.assertNotNull(sample.preProcessorExecutor);
-    Assert.assertNotNull(sample.processorsFactory);
-    Assert.assertNotNull(sample.resourceLocatorFactory);
-    Assert.assertNotNull(sample.callbackRegistry);
-    Assert.assertSame(injector, sample.injector);
-    Assert.assertNotNull(sample.groupsProcessor);
-=======
     assertNotNull(sample.namingStrategy);
     assertNotNull(sample.preProcessorExecutor);
     assertNotNull(sample.processorsFactory);
-    assertNotNull(sample.uriLocatorFactory);
+    assertNotNull(sample.resourceLocatorFactory);
     assertNotNull(sample.callbackRegistry);
     assertSame(injector, sample.injector);
     assertNotNull(sample.groupsProcessor);
     assertNotNull(sample.metaDataFactory);
->>>>>>> f7fdc9da
   }
 
   @Test
@@ -109,71 +99,34 @@
 
     final Sample sample = new Sample();
     injector.inject(sample);
-<<<<<<< HEAD
-    Assert.assertNotNull(sample.namingStrategy);
-    Assert.assertNotNull(sample.preProcessorExecutor);
-    Assert.assertNotNull(sample.processorsFactory);
-    Assert.assertNotNull(sample.resourceLocatorFactory);
-    Assert.assertNotNull(sample.callbackRegistry);
-    Assert.assertSame(injector, sample.injector);
-    Assert.assertNotNull(sample.groupsProcessor);
+    assertNotNull(sample.namingStrategy);
+    assertNotNull(sample.preProcessorExecutor);
+    assertNotNull(sample.processorsFactory);
+    assertNotNull(sample.resourceLocatorFactory);
+    assertNotNull(sample.callbackRegistry);
+    assertSame(injector, sample.injector);
+    assertNotNull(sample.groupsProcessor);
+    assertNotNull(sample.metaDataFactory);
   }
 
   @Test
-  public void shouldBuildValidInjectorWithSomeFieldsSet() {
-    final NamingStrategy namingStrategy = Mockito.mock(NamingStrategy.class);
-    final ProcessorsFactory processorsFactory = Mockito.mock(ProcessorsFactory.class);
-    final ResourceLocatorFactory resourceLocatorFactory = Mockito.mock(ResourceLocatorFactory.class);
+  public void shouldBuildValidInjectorWithFewFieldsSet() throws Exception {
+    final NamingStrategy mockNamingStrategy = Mockito.mock(NamingStrategy.class);
+    final ProcessorsFactory mockProcessorsFactory = Mockito.mock(ProcessorsFactory.class);
+    final ResourceLocatorFactory mockLocatorFactory = Mockito.mock(UriLocatorFactory.class);
+    final MetaDataFactory mockMetaDataFactory = Mockito.mock(MetaDataFactory.class);
 
     final BaseWroManagerFactory managerFactroy = new BaseWroManagerFactory();
     managerFactroy.setNamingStrategy(namingStrategy);
     managerFactroy.setProcessorsFactory(processorsFactory);
     managerFactroy.setLocatorFactory(resourceLocatorFactory);
-=======
-    assertNotNull(sample.namingStrategy);
-    assertNotNull(sample.preProcessorExecutor);
-    assertNotNull(sample.processorsFactory);
-    assertNotNull(sample.uriLocatorFactory);
-    assertNotNull(sample.callbackRegistry);
-    assertSame(injector, sample.injector);
-    assertNotNull(sample.groupsProcessor);
-    assertNotNull(sample.metaDataFactory);
-  }
-
-  @Test
-  public void shouldBuildValidInjectorWithFewFieldsSet() throws Exception {
-    final NamingStrategy mockNamingStrategy = Mockito.mock(NamingStrategy.class);
-    final ProcessorsFactory mockProcessorsFactory = Mockito.mock(ProcessorsFactory.class);
-    final UriLocatorFactory mockLocatorFactory = Mockito.mock(UriLocatorFactory.class);
-    final MetaDataFactory mockMetaDataFactory = Mockito.mock(MetaDataFactory.class);
-
-    final BaseWroManagerFactory managerFactroy = new BaseWroManagerFactory();
-    managerFactroy.setNamingStrategy(mockNamingStrategy);
-    managerFactroy.setProcessorsFactory(mockProcessorsFactory);
-    managerFactroy.setUriLocatorFactory(mockLocatorFactory);
     managerFactroy.setMetaDataFactory(mockMetaDataFactory);
->>>>>>> f7fdc9da
 
     final Injector injector = InjectorBuilder.create(managerFactroy).build();
     assertNotNull(injector);
 
     final Sample sample = new Sample();
     injector.inject(sample);
-<<<<<<< HEAD
-    Assert.assertSame(namingStrategy, sample.namingStrategy);
-    Assert.assertNotNull(sample.preProcessorExecutor);
-
-    Assert.assertSame(processorsFactory, AbstractDecorator.getOriginalDecoratedObject(sample.processorsFactory));
-    Assert.assertSame(resourceLocatorFactory, AbstractDecorator.getOriginalDecoratedObject(sample.resourceLocatorFactory));
-    Assert.assertNotNull(sample.callbackRegistry);
-    Assert.assertSame(injector, sample.injector);
-    Assert.assertNotNull(sample.groupsProcessor);
-    Assert.assertNotNull(sample.modelFactory);
-    Assert.assertNotNull(sample.groupExtractor);
-    Assert.assertNotNull(sample.cacheStrategy);
-    Assert.assertNotNull(sample.hashBuilder);
-    Assert.assertNotNull(sample.readOnlyContext);
-=======
     assertNotNull(sample.preProcessorExecutor);
 
     sample.namingStrategy.rename("", WroUtil.EMPTY_STREAM);
@@ -187,6 +140,9 @@
 
     sample.metaDataFactory.create();
     verify(mockMetaDataFactory).create();
+
+    assertSame(processorsFactory, AbstractDecorator.getOriginalDecoratedObject(sample.processorsFactory));
+    assertSame(resourceLocatorFactory, AbstractDecorator.getOriginalDecoratedObject(sample.resourceLocatorFactory));
 
     assertNotNull(sample.callbackRegistry);
     assertSame(injector, sample.injector);
@@ -197,7 +153,6 @@
     assertNotNull(sample.hashBuilder);
     assertNotNull(sample.readOnlyContext);
     assertNotNull(sample.metaDataFactory);
->>>>>>> f7fdc9da
   }
 
   @Test(expected = IOException.class)
