/**
 * Copyright Alex Objelean
 */
package ro.isdc.wro.model.group.processor;

import static org.mockito.Mockito.when;
import static org.mockito.MockitoAnnotations.initMocks;
import static ro.isdc.wro.config.Context.set;

import java.io.IOException;

import javax.servlet.FilterConfig;
import javax.servlet.ServletContext;
import javax.servlet.http.HttpServletRequest;
import javax.servlet.http.HttpServletResponse;

import junit.framework.Assert;

import org.junit.After;
import org.junit.Before;
import org.junit.Test;
import org.mockito.Mock;
import org.mockito.Mockito;

import ro.isdc.wro.cache.CacheStrategy;
import ro.isdc.wro.config.Context;
import ro.isdc.wro.config.ReadOnlyContext;
import ro.isdc.wro.manager.callback.LifecycleCallbackRegistry;
import ro.isdc.wro.manager.factory.BaseWroManagerFactory;
import ro.isdc.wro.manager.factory.WroManagerFactory;
import ro.isdc.wro.model.factory.WroModelFactory;
import ro.isdc.wro.model.group.GroupExtractor;
import ro.isdc.wro.model.group.Inject;
import ro.isdc.wro.model.resource.locator.factory.DefaultResourceLocatorFactory;
import ro.isdc.wro.model.resource.locator.factory.ResourceLocatorFactory;
import ro.isdc.wro.model.resource.processor.factory.ProcessorsFactory;
import ro.isdc.wro.model.resource.support.hash.HashStrategy;
import ro.isdc.wro.model.resource.support.naming.NamingStrategy;
import ro.isdc.wro.util.AbstractDecorator;


/**
 * @author Alex Objelean
 * @created 8 Jan 2012
 */
public class TestInjectorBuilder {
  @Mock
  private HttpServletRequest mockRequest;
  @Mock
  private HttpServletResponse mockResponse;
  @Mock
  private FilterConfig mockFilterConfig;
  @Mock
  private ServletContext mockServletContext;

  @Before
  public void setUp() {
    initMocks(this);
    when(mockRequest.getRequestURL()).thenReturn(new StringBuffer(""));
    when(mockRequest.getServletPath()).thenReturn("");
    when(mockFilterConfig.getServletContext()).thenReturn(mockServletContext);
    when(mockFilterConfig.getServletContext()).thenReturn(mockServletContext);
    when(mockServletContext.getResourceAsStream(Mockito.anyString())).thenReturn(null);
    set(Context.webContext(mockRequest, mockResponse, mockFilterConfig));
  }

  @Test(expected = NullPointerException.class)
  public void cannotAcceptNullWroManager() {
    new InjectorBuilder(null);
  }

  @Test(expected = NullPointerException.class)
  public void cannotAcceptWhenSettingNullWroManager() {
    new InjectorBuilder(null);
  }

  @Test
  public void shouldBuildInjectorWithValidWroManager() {
    final Injector injector = InjectorBuilder.create(new BaseWroManagerFactory()).build();
    Assert.assertNotNull(injector);

    final Sample sample = new Sample();
    injector.inject(sample);
    Assert.assertNotNull(sample.namingStrategy);
    Assert.assertNotNull(sample.preProcessorExecutor);
    Assert.assertNotNull(sample.processorsFactory);
<<<<<<< HEAD
    Assert.assertNotNull(sample.resourceLocatorFactory);
=======
    Assert.assertNotNull(sample.uriLocatorFactory);
>>>>>>> 33a215cc
    Assert.assertNotNull(sample.callbackRegistry);
    Assert.assertSame(injector, sample.injector);
    Assert.assertNotNull(sample.groupsProcessor);
  }

  @Test
  public void shouldBuildValidInjectorWithBaseWromanagerFactory() {
    final Injector injector = InjectorBuilder.create(new BaseWroManagerFactory()).build();
    Assert.assertNotNull(injector);

    final Sample sample = new Sample();
    injector.inject(sample);
    Assert.assertNotNull(sample.namingStrategy);
    Assert.assertNotNull(sample.preProcessorExecutor);
    Assert.assertNotNull(sample.processorsFactory);
<<<<<<< HEAD
    Assert.assertNotNull(sample.resourceLocatorFactory);
=======
    Assert.assertNotNull(sample.uriLocatorFactory);
>>>>>>> 33a215cc
    Assert.assertNotNull(sample.callbackRegistry);
    Assert.assertSame(injector, sample.injector);
    Assert.assertNotNull(sample.groupsProcessor);
  }

  @Test
  public void shouldBuildValidInjectorWithSomeFieldsSet() {
    final NamingStrategy namingStrategy = Mockito.mock(NamingStrategy.class);
    final ProcessorsFactory processorsFactory = Mockito.mock(ProcessorsFactory.class);
<<<<<<< HEAD
    final ResourceLocatorFactory resourceLocatorFactory = Mockito.mock(ResourceLocatorFactory.class);
=======
    final UriLocatorFactory uriLocatorFactory = Mockito.mock(UriLocatorFactory.class);
>>>>>>> 33a215cc

    final BaseWroManagerFactory managerFactroy = new BaseWroManagerFactory();
    managerFactroy.setNamingStrategy(namingStrategy);
    managerFactroy.setProcessorsFactory(processorsFactory);
<<<<<<< HEAD
    managerFactroy.setLocatorFactory(resourceLocatorFactory);
    
=======
    managerFactroy.setUriLocatorFactory(uriLocatorFactory);

>>>>>>> 33a215cc
    final Injector injector = InjectorBuilder.create(managerFactroy).build();
    Assert.assertNotNull(injector);

    final Sample sample = new Sample();
    injector.inject(sample);
    Assert.assertSame(namingStrategy, sample.namingStrategy);
    Assert.assertNotNull(sample.preProcessorExecutor);

    Assert.assertSame(processorsFactory, AbstractDecorator.getOriginalDecoratedObject(sample.processorsFactory));
<<<<<<< HEAD
    Assert.assertSame(resourceLocatorFactory, AbstractDecorator.getOriginalDecoratedObject(sample.resourceLocatorFactory));
=======
    Assert.assertSame(uriLocatorFactory, AbstractDecorator.getOriginalDecoratedObject(sample.uriLocatorFactory));
>>>>>>> 33a215cc
    Assert.assertNotNull(sample.callbackRegistry);
    Assert.assertSame(injector, sample.injector);
    Assert.assertNotNull(sample.groupsProcessor);
    Assert.assertNotNull(sample.modelFactory);
    Assert.assertNotNull(sample.groupExtractor);
    Assert.assertNotNull(sample.cacheStrategy);
    Assert.assertNotNull(sample.hashBuilder);
    Assert.assertNotNull(sample.readOnlyContext);
  }

  @Test(expected = IOException.class)
  public void shouldInjectEachLocatorProvidedByLocatorFactory()
      throws Exception {
<<<<<<< HEAD
    final ResourceLocatorFactory resourceLocatorFactory = new DefaultResourceLocatorFactory();
    WroManagerFactory managerFactory = new BaseWroManagerFactory().setLocatorFactory(resourceLocatorFactory);
=======
    final UriLocatorFactory uriLocatorFactory = new DefaultUriLocatorFactory();
    final WroManagerFactory managerFactory = new BaseWroManagerFactory().setUriLocatorFactory(uriLocatorFactory);
>>>>>>> 33a215cc
    final Injector injector = InjectorBuilder.create(managerFactory).build();

    final Sample sample = new Sample();
    injector.inject(sample);
    // this will throw NullPointerException if the uriLocator is not injected.
<<<<<<< HEAD
    sample.resourceLocatorFactory.getLocator("/path/to/servletContext/resource.js").getInputStream();
=======
    sample.uriLocatorFactory.locate("/path/to/servletContext/resource.js");
>>>>>>> 33a215cc
  }

  @After
  public void tearDown() {
    Context.unset();
  }

  private static class Sample {
    @Inject
<<<<<<< HEAD
    ResourceLocatorFactory resourceLocatorFactory;
=======
    UriLocatorFactory uriLocatorFactory;
>>>>>>> 33a215cc
    @Inject
    ProcessorsFactory processorsFactory;
    @Inject
    NamingStrategy namingStrategy;
    @Inject
    PreProcessorExecutor preProcessorExecutor;
    @Inject
    LifecycleCallbackRegistry callbackRegistry;
    @Inject
    Injector injector;
    @Inject
    GroupsProcessor groupsProcessor;
    @Inject
    WroModelFactory modelFactory;
    @Inject
    GroupExtractor groupExtractor;
    @Inject
    CacheStrategy<?, ?> cacheStrategy;
    @Inject
    HashStrategy hashBuilder;
    @Inject
    ReadOnlyContext readOnlyContext;
  }
}<|MERGE_RESOLUTION|>--- conflicted
+++ resolved
@@ -84,11 +84,7 @@
     Assert.assertNotNull(sample.namingStrategy);
     Assert.assertNotNull(sample.preProcessorExecutor);
     Assert.assertNotNull(sample.processorsFactory);
-<<<<<<< HEAD
     Assert.assertNotNull(sample.resourceLocatorFactory);
-=======
-    Assert.assertNotNull(sample.uriLocatorFactory);
->>>>>>> 33a215cc
     Assert.assertNotNull(sample.callbackRegistry);
     Assert.assertSame(injector, sample.injector);
     Assert.assertNotNull(sample.groupsProcessor);
@@ -104,11 +100,7 @@
     Assert.assertNotNull(sample.namingStrategy);
     Assert.assertNotNull(sample.preProcessorExecutor);
     Assert.assertNotNull(sample.processorsFactory);
-<<<<<<< HEAD
     Assert.assertNotNull(sample.resourceLocatorFactory);
-=======
-    Assert.assertNotNull(sample.uriLocatorFactory);
->>>>>>> 33a215cc
     Assert.assertNotNull(sample.callbackRegistry);
     Assert.assertSame(injector, sample.injector);
     Assert.assertNotNull(sample.groupsProcessor);
@@ -118,22 +110,13 @@
   public void shouldBuildValidInjectorWithSomeFieldsSet() {
     final NamingStrategy namingStrategy = Mockito.mock(NamingStrategy.class);
     final ProcessorsFactory processorsFactory = Mockito.mock(ProcessorsFactory.class);
-<<<<<<< HEAD
     final ResourceLocatorFactory resourceLocatorFactory = Mockito.mock(ResourceLocatorFactory.class);
-=======
-    final UriLocatorFactory uriLocatorFactory = Mockito.mock(UriLocatorFactory.class);
->>>>>>> 33a215cc
 
     final BaseWroManagerFactory managerFactroy = new BaseWroManagerFactory();
     managerFactroy.setNamingStrategy(namingStrategy);
     managerFactroy.setProcessorsFactory(processorsFactory);
-<<<<<<< HEAD
     managerFactroy.setLocatorFactory(resourceLocatorFactory);
     
-=======
-    managerFactroy.setUriLocatorFactory(uriLocatorFactory);
-
->>>>>>> 33a215cc
     final Injector injector = InjectorBuilder.create(managerFactroy).build();
     Assert.assertNotNull(injector);
 
@@ -143,11 +126,7 @@
     Assert.assertNotNull(sample.preProcessorExecutor);
 
     Assert.assertSame(processorsFactory, AbstractDecorator.getOriginalDecoratedObject(sample.processorsFactory));
-<<<<<<< HEAD
     Assert.assertSame(resourceLocatorFactory, AbstractDecorator.getOriginalDecoratedObject(sample.resourceLocatorFactory));
-=======
-    Assert.assertSame(uriLocatorFactory, AbstractDecorator.getOriginalDecoratedObject(sample.uriLocatorFactory));
->>>>>>> 33a215cc
     Assert.assertNotNull(sample.callbackRegistry);
     Assert.assertSame(injector, sample.injector);
     Assert.assertNotNull(sample.groupsProcessor);
@@ -161,23 +140,14 @@
   @Test(expected = IOException.class)
   public void shouldInjectEachLocatorProvidedByLocatorFactory()
       throws Exception {
-<<<<<<< HEAD
     final ResourceLocatorFactory resourceLocatorFactory = new DefaultResourceLocatorFactory();
     WroManagerFactory managerFactory = new BaseWroManagerFactory().setLocatorFactory(resourceLocatorFactory);
-=======
-    final UriLocatorFactory uriLocatorFactory = new DefaultUriLocatorFactory();
-    final WroManagerFactory managerFactory = new BaseWroManagerFactory().setUriLocatorFactory(uriLocatorFactory);
->>>>>>> 33a215cc
     final Injector injector = InjectorBuilder.create(managerFactory).build();
 
     final Sample sample = new Sample();
     injector.inject(sample);
     // this will throw NullPointerException if the uriLocator is not injected.
-<<<<<<< HEAD
     sample.resourceLocatorFactory.getLocator("/path/to/servletContext/resource.js").getInputStream();
-=======
-    sample.uriLocatorFactory.locate("/path/to/servletContext/resource.js");
->>>>>>> 33a215cc
   }
 
   @After
@@ -187,11 +157,7 @@
 
   private static class Sample {
     @Inject
-<<<<<<< HEAD
     ResourceLocatorFactory resourceLocatorFactory;
-=======
-    UriLocatorFactory uriLocatorFactory;
->>>>>>> 33a215cc
     @Inject
     ProcessorsFactory processorsFactory;
     @Inject
