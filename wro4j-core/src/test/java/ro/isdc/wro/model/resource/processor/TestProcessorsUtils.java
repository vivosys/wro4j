/**
 * Copyright wro4j@2011
 */
package ro.isdc.wro.model.resource.processor;

import static org.junit.Assert.assertEquals;

import java.io.IOException;
import java.io.Reader;
import java.io.Writer;
import java.util.Arrays;
import java.util.Collection;
import java.util.Collections;
import java.util.Iterator;

import org.junit.Test;

import ro.isdc.wro.model.group.processor.Minimize;
import ro.isdc.wro.model.resource.Resource;
import ro.isdc.wro.model.resource.ResourceType;
import ro.isdc.wro.model.resource.processor.impl.CopyrightKeeperProcessorDecorator;
import ro.isdc.wro.model.resource.processor.impl.css.CssImportPreProcessor;
import ro.isdc.wro.model.resource.processor.impl.css.CssMinProcessor;
import ro.isdc.wro.model.resource.processor.impl.js.JSMinProcessor;


/**
 * @author Alex Objelean
 */
public class TestProcessorsUtils {

  private static class AnyTypeProcessor
    implements ResourceProcessor {
    public void process(final Resource resource, final Reader reader, final Writer writer)
      throws IOException {}
    public void process(final Reader reader, final Writer writer)
      throws IOException {}
  }

  @Minimize
  private static class MinimizeAwareProcessor extends AnyTypeProcessor {
  }


  @Test(expected=NullPointerException.class)
  public void cannotAcceptNullArgumentWhenFilteringProcessorsToApply() {
    ProcessorsUtils.filterProcessorsToApply(true, null, null);
  }

  @SuppressWarnings("unchecked")
  @Test
  public void testGetProcessorsByTypeWithEmptyCollection() {
    final Collection<ResourceProcessor> input = Collections.EMPTY_LIST;
    final Collection<ResourceProcessor> output = ProcessorsUtils.filterProcessorsToApply(true, ResourceType.CSS,
      input);
    assertEquals(0, output.size());
  }

  @Test
  public void testGetProcessorsByType1() {
    final Collection<ResourceProcessor> input = Arrays.asList(new ResourceProcessor[] {
      new JSMinProcessor(), new CssMinProcessor()
    });
<<<<<<< HEAD
    Collection<ResourceProcessor> output = ProcessorsUtils.filterProcessorsToApply(true, ResourceType.CSS, input);
    Assert.assertEquals(1, output.size());
=======
    Collection<ResourcePreProcessor> output = ProcessorsUtils.filterProcessorsToApply(true, ResourceType.CSS, input);
    assertEquals(1, output.size());
>>>>>>> 328af75e
    output = ProcessorsUtils.filterProcessorsToApply(true, ResourceType.JS, input);
    assertEquals(1, output.size());
  }


  @Test
  public void testGetProcessorsByType2() {
    final Collection<ResourceProcessor> input = Arrays.asList(new ResourceProcessor[] {
      new CssMinProcessor(), new AnyTypeProcessor()
    });
<<<<<<< HEAD
    Collection<ResourceProcessor> output = ProcessorsUtils.filterProcessorsToApply(true, ResourceType.CSS, input);
    Assert.assertEquals(2, output.size());
=======
    Collection<ResourcePreProcessor> output = ProcessorsUtils.filterProcessorsToApply(true, ResourceType.CSS, input);
    assertEquals(2, output.size());
>>>>>>> 328af75e
    output = ProcessorsUtils.filterProcessorsToApply(true, ResourceType.JS, input);
    assertEquals(1, output.size());
  }
  
  @Test(expected = NullPointerException.class)
  public void shouldNotFilterProcessorsWhenResourseTypeIsNull() {
    ProcessorsUtils.filterProcessorsToApply(true, null, Arrays.asList(new JSMinProcessor()));
  }

  @Test
  public void testGetProcessorsByTypeWithDecorator1() {
    final Collection<ResourceProcessor> input = Arrays.asList(new ResourceProcessor[] {
      CopyrightKeeperProcessorDecorator.decorate(new JSMinProcessor())
    });
<<<<<<< HEAD
    Collection<ResourceProcessor> output = ProcessorsUtils.filterProcessorsToApply(true, ResourceType.CSS, input);
    Assert.assertEquals(0, output.size());
=======
    Collection<ResourcePreProcessor> output = ProcessorsUtils.filterProcessorsToApply(true, ResourceType.CSS, input);
    assertEquals(0, output.size());
>>>>>>> 328af75e
    output = ProcessorsUtils.filterProcessorsToApply(true, ResourceType.JS, input);
    assertEquals(1, output.size());
  }

  @Test
  public void testGetProcessorsByTypeWithDecorator2() {
    final Collection<ResourceProcessor> input = Arrays.asList(new ResourceProcessor[] {
      CopyrightKeeperProcessorDecorator.decorate(new CssMinProcessor())
    });
<<<<<<< HEAD
    Collection<ResourceProcessor> output = ProcessorsUtils.filterProcessorsToApply(true, ResourceType.CSS, input);
    Assert.assertEquals(1, output.size());
=======
    Collection<ResourcePreProcessor> output = ProcessorsUtils.filterProcessorsToApply(true, ResourceType.CSS, input);
    assertEquals(1, output.size());
>>>>>>> 328af75e
    output = ProcessorsUtils.filterProcessorsToApply(true, ResourceType.JS, input);
    assertEquals(0, output.size());
  }


  @Test
  public void testGetProcessorsByTypeWithDecorator3() {
    final Collection<ResourceProcessor> input = Arrays.asList(new ResourceProcessor[] {
      CopyrightKeeperProcessorDecorator.decorate(new AnyTypeProcessor()),
      CopyrightKeeperProcessorDecorator.decorate(new JSMinProcessor())
    });
<<<<<<< HEAD
    Collection<ResourceProcessor> output = ProcessorsUtils.filterProcessorsToApply(true, ResourceType.CSS, input);
    Assert.assertEquals(1, output.size());
=======
    Collection<ResourcePreProcessor> output = ProcessorsUtils.filterProcessorsToApply(true, ResourceType.CSS, input);
    assertEquals(1, output.size());
>>>>>>> 328af75e
    output = ProcessorsUtils.filterProcessorsToApply(true, ResourceType.JS, input);
    assertEquals(2, output.size());
  }

  /**
   * The purpose of the test is to check if the decorated processors are identified correctly as being {@link MinimizeAware}.
   */
  @Test
  public void shouldIdentifyCorrectlyMinimizeAwareProcessors() {
    final Collection<ResourceProcessor> input = Arrays.asList(new ResourceProcessor[] {
      CopyrightKeeperProcessorDecorator.decorate(new CssMinProcessor()),
      new JSMinProcessor()
    });
<<<<<<< HEAD
    final Collection<ResourceProcessor> output = ProcessorsUtils.filterProcessorsToApply(false, ResourceType.JS, input);
    Assert.assertEquals(0, output.size());
=======
    final Collection<ResourcePreProcessor> output = ProcessorsUtils.filterProcessorsToApply(false, ResourceType.JS, input);
    assertEquals(0, output.size());
>>>>>>> 328af75e
  }

  @Test
  public void shouldFilterProcessors() {
    final Collection<ResourceProcessor> input = Arrays.asList(new ResourceProcessor[] {
      CopyrightKeeperProcessorDecorator.decorate(new AnyTypeProcessor()),
      new CssMinProcessor(), new MinimizeAwareProcessor(), new JSMinProcessor()
    });
<<<<<<< HEAD
    Collection<ResourceProcessor> actual = ProcessorsUtils.filterProcessorsToApply(true, ResourceType.JS, input);
    Assert.assertEquals(3, actual.size());
=======
    Collection<ResourcePreProcessor> actual = ProcessorsUtils.filterProcessorsToApply(true, ResourceType.JS, input);
    assertEquals(3, actual.size());
>>>>>>> 328af75e

    actual = ProcessorsUtils.filterProcessorsToApply(false, ResourceType.JS, input);
    assertEquals(1, actual.size());

    actual = ProcessorsUtils.filterProcessorsToApply(true, ResourceType.CSS, input);
    assertEquals(3, actual.size());

    actual = ProcessorsUtils.filterProcessorsToApply(false, ResourceType.CSS, input);
    assertEquals(1, actual.size());
  }

  @Test
  public void shouldPreserveOrderOfTheFilteredProcessors() {
    final Collection<ResourceProcessor> input = Arrays.asList(new ResourceProcessor[] {
      new JSMinProcessor(),
        new AnyTypeProcessor(), new CssMinProcessor(), new MinimizeAwareProcessor(),
        CopyrightKeeperProcessorDecorator.decorate(new CssImportPreProcessor()) });

<<<<<<< HEAD
    final Iterator<ResourceProcessor> iterator = ProcessorsUtils.filterProcessorsToApply(true, ResourceType.CSS, input).iterator();
    Assert.assertEquals(AnyTypeProcessor.class, iterator.next().getClass());
    Assert.assertEquals(CssMinProcessor.class, iterator.next().getClass());
    Assert.assertEquals(MinimizeAwareProcessor.class, iterator.next().getClass());
    Assert.assertEquals(CopyrightKeeperProcessorDecorator.class, iterator.next().getClass());
=======
    final Iterator<ResourcePreProcessor> iterator = ProcessorsUtils.filterProcessorsToApply(true, ResourceType.CSS, input).iterator();
    assertEquals(AnyTypeProcessor.class, iterator.next().getClass());
    assertEquals(CssMinProcessor.class, iterator.next().getClass());
    assertEquals(MinimizeAwareProcessor.class, iterator.next().getClass());
    assertEquals(CopyrightKeeperProcessorDecorator.class, iterator.next().getClass());
>>>>>>> 328af75e
  }
}<|MERGE_RESOLUTION|>--- conflicted
+++ resolved
@@ -1,210 +1,168 @@
-/**
- * Copyright wro4j@2011
- */
-package ro.isdc.wro.model.resource.processor;
-
-import static org.junit.Assert.assertEquals;
-
-import java.io.IOException;
-import java.io.Reader;
-import java.io.Writer;
-import java.util.Arrays;
-import java.util.Collection;
-import java.util.Collections;
-import java.util.Iterator;
-
-import org.junit.Test;
-
-import ro.isdc.wro.model.group.processor.Minimize;
-import ro.isdc.wro.model.resource.Resource;
-import ro.isdc.wro.model.resource.ResourceType;
-import ro.isdc.wro.model.resource.processor.impl.CopyrightKeeperProcessorDecorator;
-import ro.isdc.wro.model.resource.processor.impl.css.CssImportPreProcessor;
-import ro.isdc.wro.model.resource.processor.impl.css.CssMinProcessor;
-import ro.isdc.wro.model.resource.processor.impl.js.JSMinProcessor;
-
-
-/**
- * @author Alex Objelean
- */
-public class TestProcessorsUtils {
-
-  private static class AnyTypeProcessor
-    implements ResourceProcessor {
-    public void process(final Resource resource, final Reader reader, final Writer writer)
-      throws IOException {}
-    public void process(final Reader reader, final Writer writer)
-      throws IOException {}
-  }
-
-  @Minimize
-  private static class MinimizeAwareProcessor extends AnyTypeProcessor {
-  }
-
-
-  @Test(expected=NullPointerException.class)
-  public void cannotAcceptNullArgumentWhenFilteringProcessorsToApply() {
-    ProcessorsUtils.filterProcessorsToApply(true, null, null);
-  }
-
-  @SuppressWarnings("unchecked")
-  @Test
-  public void testGetProcessorsByTypeWithEmptyCollection() {
-    final Collection<ResourceProcessor> input = Collections.EMPTY_LIST;
-    final Collection<ResourceProcessor> output = ProcessorsUtils.filterProcessorsToApply(true, ResourceType.CSS,
-      input);
-    assertEquals(0, output.size());
-  }
-
-  @Test
-  public void testGetProcessorsByType1() {
-    final Collection<ResourceProcessor> input = Arrays.asList(new ResourceProcessor[] {
-      new JSMinProcessor(), new CssMinProcessor()
-    });
-<<<<<<< HEAD
-    Collection<ResourceProcessor> output = ProcessorsUtils.filterProcessorsToApply(true, ResourceType.CSS, input);
-    Assert.assertEquals(1, output.size());
-=======
-    Collection<ResourcePreProcessor> output = ProcessorsUtils.filterProcessorsToApply(true, ResourceType.CSS, input);
-    assertEquals(1, output.size());
->>>>>>> 328af75e
-    output = ProcessorsUtils.filterProcessorsToApply(true, ResourceType.JS, input);
-    assertEquals(1, output.size());
-  }
-
-
-  @Test
-  public void testGetProcessorsByType2() {
-    final Collection<ResourceProcessor> input = Arrays.asList(new ResourceProcessor[] {
-      new CssMinProcessor(), new AnyTypeProcessor()
-    });
-<<<<<<< HEAD
-    Collection<ResourceProcessor> output = ProcessorsUtils.filterProcessorsToApply(true, ResourceType.CSS, input);
-    Assert.assertEquals(2, output.size());
-=======
-    Collection<ResourcePreProcessor> output = ProcessorsUtils.filterProcessorsToApply(true, ResourceType.CSS, input);
-    assertEquals(2, output.size());
->>>>>>> 328af75e
-    output = ProcessorsUtils.filterProcessorsToApply(true, ResourceType.JS, input);
-    assertEquals(1, output.size());
-  }
-  
-  @Test(expected = NullPointerException.class)
-  public void shouldNotFilterProcessorsWhenResourseTypeIsNull() {
-    ProcessorsUtils.filterProcessorsToApply(true, null, Arrays.asList(new JSMinProcessor()));
-  }
-
-  @Test
-  public void testGetProcessorsByTypeWithDecorator1() {
-    final Collection<ResourceProcessor> input = Arrays.asList(new ResourceProcessor[] {
-      CopyrightKeeperProcessorDecorator.decorate(new JSMinProcessor())
-    });
-<<<<<<< HEAD
-    Collection<ResourceProcessor> output = ProcessorsUtils.filterProcessorsToApply(true, ResourceType.CSS, input);
-    Assert.assertEquals(0, output.size());
-=======
-    Collection<ResourcePreProcessor> output = ProcessorsUtils.filterProcessorsToApply(true, ResourceType.CSS, input);
-    assertEquals(0, output.size());
->>>>>>> 328af75e
-    output = ProcessorsUtils.filterProcessorsToApply(true, ResourceType.JS, input);
-    assertEquals(1, output.size());
-  }
-
-  @Test
-  public void testGetProcessorsByTypeWithDecorator2() {
-    final Collection<ResourceProcessor> input = Arrays.asList(new ResourceProcessor[] {
-      CopyrightKeeperProcessorDecorator.decorate(new CssMinProcessor())
-    });
-<<<<<<< HEAD
-    Collection<ResourceProcessor> output = ProcessorsUtils.filterProcessorsToApply(true, ResourceType.CSS, input);
-    Assert.assertEquals(1, output.size());
-=======
-    Collection<ResourcePreProcessor> output = ProcessorsUtils.filterProcessorsToApply(true, ResourceType.CSS, input);
-    assertEquals(1, output.size());
->>>>>>> 328af75e
-    output = ProcessorsUtils.filterProcessorsToApply(true, ResourceType.JS, input);
-    assertEquals(0, output.size());
-  }
-
-
-  @Test
-  public void testGetProcessorsByTypeWithDecorator3() {
-    final Collection<ResourceProcessor> input = Arrays.asList(new ResourceProcessor[] {
-      CopyrightKeeperProcessorDecorator.decorate(new AnyTypeProcessor()),
-      CopyrightKeeperProcessorDecorator.decorate(new JSMinProcessor())
-    });
-<<<<<<< HEAD
-    Collection<ResourceProcessor> output = ProcessorsUtils.filterProcessorsToApply(true, ResourceType.CSS, input);
-    Assert.assertEquals(1, output.size());
-=======
-    Collection<ResourcePreProcessor> output = ProcessorsUtils.filterProcessorsToApply(true, ResourceType.CSS, input);
-    assertEquals(1, output.size());
->>>>>>> 328af75e
-    output = ProcessorsUtils.filterProcessorsToApply(true, ResourceType.JS, input);
-    assertEquals(2, output.size());
-  }
-
-  /**
-   * The purpose of the test is to check if the decorated processors are identified correctly as being {@link MinimizeAware}.
-   */
-  @Test
-  public void shouldIdentifyCorrectlyMinimizeAwareProcessors() {
-    final Collection<ResourceProcessor> input = Arrays.asList(new ResourceProcessor[] {
-      CopyrightKeeperProcessorDecorator.decorate(new CssMinProcessor()),
-      new JSMinProcessor()
-    });
-<<<<<<< HEAD
-    final Collection<ResourceProcessor> output = ProcessorsUtils.filterProcessorsToApply(false, ResourceType.JS, input);
-    Assert.assertEquals(0, output.size());
-=======
-    final Collection<ResourcePreProcessor> output = ProcessorsUtils.filterProcessorsToApply(false, ResourceType.JS, input);
-    assertEquals(0, output.size());
->>>>>>> 328af75e
-  }
-
-  @Test
-  public void shouldFilterProcessors() {
-    final Collection<ResourceProcessor> input = Arrays.asList(new ResourceProcessor[] {
-      CopyrightKeeperProcessorDecorator.decorate(new AnyTypeProcessor()),
-      new CssMinProcessor(), new MinimizeAwareProcessor(), new JSMinProcessor()
-    });
-<<<<<<< HEAD
-    Collection<ResourceProcessor> actual = ProcessorsUtils.filterProcessorsToApply(true, ResourceType.JS, input);
-    Assert.assertEquals(3, actual.size());
-=======
-    Collection<ResourcePreProcessor> actual = ProcessorsUtils.filterProcessorsToApply(true, ResourceType.JS, input);
-    assertEquals(3, actual.size());
->>>>>>> 328af75e
-
-    actual = ProcessorsUtils.filterProcessorsToApply(false, ResourceType.JS, input);
-    assertEquals(1, actual.size());
-
-    actual = ProcessorsUtils.filterProcessorsToApply(true, ResourceType.CSS, input);
-    assertEquals(3, actual.size());
-
-    actual = ProcessorsUtils.filterProcessorsToApply(false, ResourceType.CSS, input);
-    assertEquals(1, actual.size());
-  }
-
-  @Test
-  public void shouldPreserveOrderOfTheFilteredProcessors() {
-    final Collection<ResourceProcessor> input = Arrays.asList(new ResourceProcessor[] {
-      new JSMinProcessor(),
-        new AnyTypeProcessor(), new CssMinProcessor(), new MinimizeAwareProcessor(),
-        CopyrightKeeperProcessorDecorator.decorate(new CssImportPreProcessor()) });
-
-<<<<<<< HEAD
-    final Iterator<ResourceProcessor> iterator = ProcessorsUtils.filterProcessorsToApply(true, ResourceType.CSS, input).iterator();
-    Assert.assertEquals(AnyTypeProcessor.class, iterator.next().getClass());
-    Assert.assertEquals(CssMinProcessor.class, iterator.next().getClass());
-    Assert.assertEquals(MinimizeAwareProcessor.class, iterator.next().getClass());
-    Assert.assertEquals(CopyrightKeeperProcessorDecorator.class, iterator.next().getClass());
-=======
-    final Iterator<ResourcePreProcessor> iterator = ProcessorsUtils.filterProcessorsToApply(true, ResourceType.CSS, input).iterator();
-    assertEquals(AnyTypeProcessor.class, iterator.next().getClass());
-    assertEquals(CssMinProcessor.class, iterator.next().getClass());
-    assertEquals(MinimizeAwareProcessor.class, iterator.next().getClass());
-    assertEquals(CopyrightKeeperProcessorDecorator.class, iterator.next().getClass());
->>>>>>> 328af75e
-  }
+/**
+ * Copyright wro4j@2011
+ */
+package ro.isdc.wro.model.resource.processor;
+
+import static org.junit.Assert.assertEquals;
+
+import java.io.IOException;
+import java.io.Reader;
+import java.io.Writer;
+import java.util.Arrays;
+import java.util.Collection;
+import java.util.Collections;
+import java.util.Iterator;
+
+import org.junit.Assert;
+import org.junit.Test;
+
+import ro.isdc.wro.model.group.processor.Minimize;
+import ro.isdc.wro.model.resource.Resource;
+import ro.isdc.wro.model.resource.ResourceType;
+import ro.isdc.wro.model.resource.processor.impl.CopyrightKeeperProcessorDecorator;
+import ro.isdc.wro.model.resource.processor.impl.css.CssImportPreProcessor;
+import ro.isdc.wro.model.resource.processor.impl.css.CssMinProcessor;
+import ro.isdc.wro.model.resource.processor.impl.js.JSMinProcessor;
+
+
+/**
+ * @author Alex Objelean
+ */
+public class TestProcessorsUtils {
+
+  private static class AnyTypeProcessor
+    implements ResourceProcessor {
+    public void process(final Resource resource, final Reader reader, final Writer writer)
+      throws IOException {}
+    public void process(final Reader reader, final Writer writer)
+      throws IOException {}
+  }
+
+  @Minimize
+  private static class MinimizeAwareProcessor extends AnyTypeProcessor {
+  }
+
+
+  @Test(expected=NullPointerException.class)
+  public void cannotAcceptNullArgumentWhenFilteringProcessorsToApply() {
+    ProcessorsUtils.filterProcessorsToApply(true, null, null);
+  }
+
+  @SuppressWarnings("unchecked")
+  @Test
+  public void testGetProcessorsByTypeWithEmptyCollection() {
+    final Collection<ResourceProcessor> input = Collections.EMPTY_LIST;
+    final Collection<? extends ResourceProcessor> output = ProcessorsUtils.filterProcessorsToApply(true, ResourceType.CSS,
+      input);
+    assertEquals(0, output.size());
+  }
+
+  @Test
+  public void testGetProcessorsByType1() {
+    final Collection<ResourceProcessor> input = Arrays.asList(new ResourceProcessor[] {
+      new JSMinProcessor(), new CssMinProcessor()
+    });
+    Collection<? extends ResourceProcessor> output = ProcessorsUtils.filterProcessorsToApply(true, ResourceType.CSS, input);
+    Assert.assertEquals(1, output.size());
+    output = ProcessorsUtils.filterProcessorsToApply(true, ResourceType.JS, input);
+    assertEquals(1, output.size());
+  }
+
+
+  @Test
+  public void testGetProcessorsByType2() {
+    final Collection<? extends ResourceProcessor> input = Arrays.asList(new ResourceProcessor[] {
+      new CssMinProcessor(), new AnyTypeProcessor()
+    });
+    Collection<? extends ResourceProcessor> output = ProcessorsUtils.filterProcessorsToApply(true, ResourceType.CSS, input);
+    Assert.assertEquals(2, output.size());
+    output = ProcessorsUtils.filterProcessorsToApply(true, ResourceType.JS, input);
+    assertEquals(1, output.size());
+  }
+  
+  @Test(expected = NullPointerException.class)
+  public void shouldNotFilterProcessorsWhenResourseTypeIsNull() {
+    ProcessorsUtils.filterProcessorsToApply(true, null, Arrays.asList(new JSMinProcessor()));
+  }
+
+  @Test
+  public void testGetProcessorsByTypeWithDecorator1() {
+    final Collection<? extends ResourceProcessor> input = Arrays.asList(new ResourceProcessor[] {
+      CopyrightKeeperProcessorDecorator.decorate(new JSMinProcessor())
+    });
+    Collection<? extends ResourceProcessor> output = ProcessorsUtils.filterProcessorsToApply(true, ResourceType.CSS, input);
+    Assert.assertEquals(0, output.size());
+    output = ProcessorsUtils.filterProcessorsToApply(true, ResourceType.JS, input);
+    assertEquals(1, output.size());
+  }
+
+  @Test
+  public void testGetProcessorsByTypeWithDecorator2() {
+    final Collection<? extends ResourceProcessor> input = Arrays.asList(new ResourceProcessor[] {
+      CopyrightKeeperProcessorDecorator.decorate(new CssMinProcessor())
+    });
+    Collection<? extends ResourceProcessor> output = ProcessorsUtils.filterProcessorsToApply(true, ResourceType.CSS, input);
+    Assert.assertEquals(1, output.size());
+    output = ProcessorsUtils.filterProcessorsToApply(true, ResourceType.JS, input);
+    assertEquals(0, output.size());
+  }
+
+
+  @Test
+  public void testGetProcessorsByTypeWithDecorator3() {
+    final Collection<ResourceProcessor> input = Arrays.asList(new ResourceProcessor[] {
+      CopyrightKeeperProcessorDecorator.decorate(new AnyTypeProcessor()),
+      CopyrightKeeperProcessorDecorator.decorate(new JSMinProcessor())
+    });
+    Collection<? extends ResourceProcessor> output = ProcessorsUtils.filterProcessorsToApply(true, ResourceType.CSS, input);
+    Assert.assertEquals(1, output.size());
+    output = ProcessorsUtils.filterProcessorsToApply(true, ResourceType.JS, input);
+    assertEquals(2, output.size());
+  }
+
+  /**
+   * The purpose of the test is to check if the decorated processors are identified correctly as being {@link MinimizeAware}.
+   */
+  @Test
+  public void shouldIdentifyCorrectlyMinimizeAwareProcessors() {
+    final Collection<ResourceProcessor> input = Arrays.asList(new ResourceProcessor[] {
+      CopyrightKeeperProcessorDecorator.decorate(new CssMinProcessor()),
+      new JSMinProcessor()
+    });
+    final Collection<ResourceProcessor> output = ProcessorsUtils.filterProcessorsToApply(false, ResourceType.JS, input);
+    Assert.assertEquals(0, output.size());
+  }
+
+  @Test
+  public void shouldFilterProcessors() {
+    final Collection<ResourceProcessor> input = Arrays.asList(new ResourceProcessor[] {
+      CopyrightKeeperProcessorDecorator.decorate(new AnyTypeProcessor()),
+      new CssMinProcessor(), new MinimizeAwareProcessor(), new JSMinProcessor()
+    });
+    Collection<ResourceProcessor> actual = ProcessorsUtils.filterProcessorsToApply(true, ResourceType.JS, input);
+    Assert.assertEquals(3, actual.size());
+
+    actual = ProcessorsUtils.filterProcessorsToApply(false, ResourceType.JS, input);
+    assertEquals(1, actual.size());
+
+    actual = ProcessorsUtils.filterProcessorsToApply(true, ResourceType.CSS, input);
+    assertEquals(3, actual.size());
+
+    actual = ProcessorsUtils.filterProcessorsToApply(false, ResourceType.CSS, input);
+    assertEquals(1, actual.size());
+  }
+
+  @Test
+  public void shouldPreserveOrderOfTheFilteredProcessors() {
+    final Collection<ResourceProcessor> input = Arrays.asList(new ResourceProcessor[] {
+      new JSMinProcessor(),
+        new AnyTypeProcessor(), new CssMinProcessor(), new MinimizeAwareProcessor(),
+        CopyrightKeeperProcessorDecorator.decorate(new CssImportPreProcessor()) });
+
+    final Iterator<ResourceProcessor> iterator = ProcessorsUtils.filterProcessorsToApply(true, ResourceType.CSS, input).iterator();
+    Assert.assertEquals(AnyTypeProcessor.class, iterator.next().getClass());
+    Assert.assertEquals(CssMinProcessor.class, iterator.next().getClass());
+    Assert.assertEquals(MinimizeAwareProcessor.class, iterator.next().getClass());
+    Assert.assertEquals(CopyrightKeeperProcessorDecorator.class, iterator.next().getClass());
+  }
 }