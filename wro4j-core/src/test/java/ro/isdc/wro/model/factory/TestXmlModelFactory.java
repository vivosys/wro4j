/*
 * Copyright (c) 2008. All rights reserved.
 */
package ro.isdc.wro.model.factory;

import static junit.framework.Assert.assertEquals;

import java.io.ByteArrayInputStream;
import java.io.IOException;
import java.io.InputStream;
import java.util.List;
import java.util.concurrent.Callable;

import org.junit.After;
import org.junit.Before;
import org.junit.Test;
import org.slf4j.Logger;
import org.slf4j.LoggerFactory;
import org.xml.sax.SAXParseException;

import ro.isdc.wro.WroRuntimeException;
import ro.isdc.wro.config.Context;
import ro.isdc.wro.model.WroModel;
import ro.isdc.wro.model.group.Group;
import ro.isdc.wro.model.group.RecursiveGroupDefinitionException;
import ro.isdc.wro.model.resource.Resource;
import ro.isdc.wro.model.resource.locator.ResourceLocator;
import ro.isdc.wro.model.resource.locator.support.AbstractResourceLocator;
import ro.isdc.wro.model.resource.locator.support.UrlResourceLocator;
import ro.isdc.wro.util.WroTestUtils;


/**
 * TestXmlModelFactory.
 * 
 * @author Alex Objelean
 * @created Created on Nov 3, 2008
 */
public class TestXmlModelFactory {
  private static final Logger LOG = LoggerFactory.getLogger(TestXmlModelFactory.class);
  private WroModelFactory factory;
  
  @Before
  public void setUp() {
    final Context context = Context.standaloneContext();
    Context.set(context);
    context.getConfig().setCacheUpdatePeriod(0);
    context.getConfig().setModelUpdatePeriod(0);
  }
  
  @After
  public void tearDown() {
    factory.destroy();
  }
  
  @Test(expected = RecursiveGroupDefinitionException.class)
  public void recursiveGroupThrowsException() {
    factory = new XmlModelFactory() {
      @Override
<<<<<<< HEAD
      protected ResourceLocator getModelResourceLocator() {
        return new UrlResourceLocator(Thread.currentThread().getContextClassLoader().getResource("recursive.xml"));
      };
		};
		factory.create();
	}

=======
      protected InputStream getModelResourceAsStream() {
        return Thread.currentThread().getContextClassLoader().getResourceAsStream("recursive.xml");
      }
    };
    factory.create();
  }
  
>>>>>>> 112b4eb3
  @Test
  public void testWithUpdatePeriodSet() {
    Context.get().getConfig().setCacheUpdatePeriod(1);
    Context.get().getConfig().setModelUpdatePeriod(1);
    testSuccessfulCreation();
  }
  
  // TODO use two concurrent calls
  @Test
  public void testTwoConcurrentCreationCalls() {
    testSuccessfulCreation();
    factory.create();
  }
  
  @Test
  public void testSuccessfulCreation() {
    factory = new XmlModelFactory() {
      @Override
<<<<<<< HEAD
      protected ResourceLocator getModelResourceLocator() {
        return new UrlResourceLocator(Thread.currentThread().getContextClassLoader().getResource("wro1.xml"));
      };
=======
      protected InputStream getModelResourceAsStream() {
        return Thread.currentThread().getContextClassLoader().getResourceAsStream("wro1.xml");
      }
>>>>>>> 112b4eb3
    };
    // the uriLocator factory doesn't have any locators set...
    final WroModel model = factory.create();
    LOG.debug("model: " + model);
  }
  
  @Test
  public void testMinimizeAttributePresence() {
    factory = new XmlModelFactory() {
      @Override
<<<<<<< HEAD
      protected ResourceLocator getModelResourceLocator() {
        return new UrlResourceLocator(TestXmlModelFactory.class.getResource("wro-minimizeAttribute.xml"));
=======
      protected InputStream getModelResourceAsStream() {
        // get a class relative test resource
        return TestXmlModelFactory.class.getResourceAsStream("wro-minimizeAttribute.xml");
>>>>>>> 112b4eb3
      }
    };
    // the uriLocator factory doesn't have any locators set...
    final WroModel model = factory.create();
    final Group group = model.getGroupByName(model.getGroupNames().get(0));
    final List<Resource> resourceList = group.getResources();
    LOG.debug("resources: " + resourceList);
    assertEquals(false, resourceList.get(0).isMinimize());
    assertEquals(true, resourceList.get(1).isMinimize());
    assertEquals(true, resourceList.get(2).isMinimize());
    LOG.debug("model: " + model);
  }
  
  @Test
  public void testValidImports() {
    factory = new XmlModelFactory() {
      @Override
<<<<<<< HEAD
      protected ResourceLocator getModelResourceLocator() {
        return new UrlResourceLocator(TestXmlModelFactory.class.getResource("testimport/validImports.xml"));
=======
      protected InputStream getModelResourceAsStream() {
        // get a class relative test resource
        return TestXmlModelFactory.class.getResourceAsStream("testimport/validImports.xml");
>>>>>>> 112b4eb3
      }
    };
    WroTestUtils.init(factory);
    // the uriLocator factory doesn't have any locators set...
    final WroModel model = factory.create();
    assertEquals(2, model.getGroupNames().size());
    LOG.debug("model: " + model);
  }
  
  @Test(expected = RecursiveGroupDefinitionException.class)
  public void testRecursiveImports() {
    factory = new XmlModelFactory() {
      @Override
<<<<<<< HEAD
      protected ResourceLocator getModelResourceLocator() {
        return new UrlResourceLocator(TestXmlModelFactory.class.getResource("testimport/recursive.xml"));
=======
      protected InputStream getModelResourceAsStream() {
        // get a class relative test resource
        return TestXmlModelFactory.class.getResourceAsStream("testimport/recursive.xml");
>>>>>>> 112b4eb3
      }
    };
    WroTestUtils.init(factory);
    factory.create();
  }
  
  @Test(expected = RecursiveGroupDefinitionException.class)
  public void testDeepRecursiveImports() {
    factory = new XmlModelFactory() {
      @Override
<<<<<<< HEAD
      protected ResourceLocator getModelResourceLocator() {
        return new UrlResourceLocator(TestXmlModelFactory.class.getResource("testimport/deepRecursive.xml"));
=======
      protected InputStream getModelResourceAsStream() {
        // get a class relative test resource
        return TestXmlModelFactory.class.getResourceAsStream("testimport/deepRecursive.xml");
>>>>>>> 112b4eb3
      }
    };
    WroTestUtils.init(factory);
    factory.create();
  }
  
  @Test(expected = RecursiveGroupDefinitionException.class)
  public void testCircularImports() {
    factory = new XmlModelFactory() {
      @Override
<<<<<<< HEAD
      protected ResourceLocator getModelResourceLocator() {
        return new UrlResourceLocator(TestXmlModelFactory.class.getResource("testimport/circular1.xml"));
=======
      protected InputStream getModelResourceAsStream() {
        // get a class relative test resource
        return TestXmlModelFactory.class.getResourceAsStream("testimport/circular1.xml");
>>>>>>> 112b4eb3
      }
    };
    WroTestUtils.init(factory);
    factory.create();
  }
  
  @Test(expected = WroRuntimeException.class)
  public void testInvalidImports() {
    factory = new XmlModelFactory() {
      @Override
<<<<<<< HEAD
      protected ResourceLocator getModelResourceLocator() {
        return new UrlResourceLocator(TestXmlModelFactory.class.getResource("testimport/invalidImports.xml"));
=======
      protected InputStream getModelResourceAsStream() {
        // get a class relative test resource
        return TestXmlModelFactory.class.getResourceAsStream("testimport/invalidImports.xml");
>>>>>>> 112b4eb3
      }
    };
    WroTestUtils.init(factory);
    factory.create();
  }
  
  @Test
  public void shouldCreateEmptyModelWhenValidationDisabledAndXmlIsNotValid() {
    factory = new XmlModelFactory() {
      @Override
<<<<<<< HEAD
      protected ResourceLocator getModelResourceLocator() {
        return new AbstractResourceLocator() {
          public InputStream getInputStream()
            throws IOException {
            return new ByteArrayInputStream("<xml></xml>".getBytes());
          }
        };
      };
=======
      protected InputStream getModelResourceAsStream() {
        // get a class relative test resource
        return new ByteArrayInputStream("<xml></xml>".getBytes());
      }
>>>>>>> 112b4eb3
    }.setValidateXml(false);
    WroTestUtils.init(factory);
    // will create an empty model
    assertEquals(new WroModel(), factory.create());
  }
<<<<<<< HEAD

  /**
   * When a wildcard uri is used to import wro.xml, the resulted xml to parse won't be valid, because it will contain
   * merged content.
   */
=======
  
>>>>>>> 112b4eb3
  @Test(expected = SAXParseException.class)
  public void testWildcardImports() throws Throwable {
    try {
      factory = new XmlModelFactory() {
        @Override
        protected ResourceLocator getModelResourceLocator() {
          return new UrlResourceLocator(TestXmlModelFactory.class.getResource("testimport/wildcard.xml"));
        }
      };
      WroTestUtils.init(factory);
      factory.create();
<<<<<<< HEAD
    } catch(final WroRuntimeException e) {
      LOG.debug("exception caught", e);
=======
    } catch (final WroRuntimeException e) {
>>>>>>> 112b4eb3
      throw e.getCause();
    }
  }
  
  @Test
  public void shouldBeThreadSafe() throws Exception {
    factory = new XmlModelFactory() {
      @Override
      protected InputStream getModelResourceAsStream() {
        // get a class relative test resource
        return TestXmlModelFactory.class.getResourceAsStream("testimport/validImports.xml");
      }
    }; 
    WroTestUtils.init(factory);
    WroTestUtils.runConcurrently(new Callable<Void>() {
      public Void call()
          throws Exception {
        factory.create();
        return null;
      }
    }, 10);
  }
}<|MERGE_RESOLUTION|>--- conflicted
+++ resolved
@@ -57,7 +57,6 @@
   public void recursiveGroupThrowsException() {
     factory = new XmlModelFactory() {
       @Override
-<<<<<<< HEAD
       protected ResourceLocator getModelResourceLocator() {
         return new UrlResourceLocator(Thread.currentThread().getContextClassLoader().getResource("recursive.xml"));
       };
@@ -65,15 +64,6 @@
 		factory.create();
 	}
 
-=======
-      protected InputStream getModelResourceAsStream() {
-        return Thread.currentThread().getContextClassLoader().getResourceAsStream("recursive.xml");
-      }
-    };
-    factory.create();
-  }
-  
->>>>>>> 112b4eb3
   @Test
   public void testWithUpdatePeriodSet() {
     Context.get().getConfig().setCacheUpdatePeriod(1);
@@ -92,15 +82,9 @@
   public void testSuccessfulCreation() {
     factory = new XmlModelFactory() {
       @Override
-<<<<<<< HEAD
       protected ResourceLocator getModelResourceLocator() {
         return new UrlResourceLocator(Thread.currentThread().getContextClassLoader().getResource("wro1.xml"));
       };
-=======
-      protected InputStream getModelResourceAsStream() {
-        return Thread.currentThread().getContextClassLoader().getResourceAsStream("wro1.xml");
-      }
->>>>>>> 112b4eb3
     };
     // the uriLocator factory doesn't have any locators set...
     final WroModel model = factory.create();
@@ -111,14 +95,8 @@
   public void testMinimizeAttributePresence() {
     factory = new XmlModelFactory() {
       @Override
-<<<<<<< HEAD
       protected ResourceLocator getModelResourceLocator() {
         return new UrlResourceLocator(TestXmlModelFactory.class.getResource("wro-minimizeAttribute.xml"));
-=======
-      protected InputStream getModelResourceAsStream() {
-        // get a class relative test resource
-        return TestXmlModelFactory.class.getResourceAsStream("wro-minimizeAttribute.xml");
->>>>>>> 112b4eb3
       }
     };
     // the uriLocator factory doesn't have any locators set...
@@ -136,14 +114,8 @@
   public void testValidImports() {
     factory = new XmlModelFactory() {
       @Override
-<<<<<<< HEAD
       protected ResourceLocator getModelResourceLocator() {
         return new UrlResourceLocator(TestXmlModelFactory.class.getResource("testimport/validImports.xml"));
-=======
-      protected InputStream getModelResourceAsStream() {
-        // get a class relative test resource
-        return TestXmlModelFactory.class.getResourceAsStream("testimport/validImports.xml");
->>>>>>> 112b4eb3
       }
     };
     WroTestUtils.init(factory);
@@ -157,14 +129,8 @@
   public void testRecursiveImports() {
     factory = new XmlModelFactory() {
       @Override
-<<<<<<< HEAD
       protected ResourceLocator getModelResourceLocator() {
         return new UrlResourceLocator(TestXmlModelFactory.class.getResource("testimport/recursive.xml"));
-=======
-      protected InputStream getModelResourceAsStream() {
-        // get a class relative test resource
-        return TestXmlModelFactory.class.getResourceAsStream("testimport/recursive.xml");
->>>>>>> 112b4eb3
       }
     };
     WroTestUtils.init(factory);
@@ -175,14 +141,8 @@
   public void testDeepRecursiveImports() {
     factory = new XmlModelFactory() {
       @Override
-<<<<<<< HEAD
       protected ResourceLocator getModelResourceLocator() {
         return new UrlResourceLocator(TestXmlModelFactory.class.getResource("testimport/deepRecursive.xml"));
-=======
-      protected InputStream getModelResourceAsStream() {
-        // get a class relative test resource
-        return TestXmlModelFactory.class.getResourceAsStream("testimport/deepRecursive.xml");
->>>>>>> 112b4eb3
       }
     };
     WroTestUtils.init(factory);
@@ -193,14 +153,8 @@
   public void testCircularImports() {
     factory = new XmlModelFactory() {
       @Override
-<<<<<<< HEAD
       protected ResourceLocator getModelResourceLocator() {
         return new UrlResourceLocator(TestXmlModelFactory.class.getResource("testimport/circular1.xml"));
-=======
-      protected InputStream getModelResourceAsStream() {
-        // get a class relative test resource
-        return TestXmlModelFactory.class.getResourceAsStream("testimport/circular1.xml");
->>>>>>> 112b4eb3
       }
     };
     WroTestUtils.init(factory);
@@ -211,14 +165,8 @@
   public void testInvalidImports() {
     factory = new XmlModelFactory() {
       @Override
-<<<<<<< HEAD
       protected ResourceLocator getModelResourceLocator() {
         return new UrlResourceLocator(TestXmlModelFactory.class.getResource("testimport/invalidImports.xml"));
-=======
-      protected InputStream getModelResourceAsStream() {
-        // get a class relative test resource
-        return TestXmlModelFactory.class.getResourceAsStream("testimport/invalidImports.xml");
->>>>>>> 112b4eb3
       }
     };
     WroTestUtils.init(factory);
@@ -229,7 +177,6 @@
   public void shouldCreateEmptyModelWhenValidationDisabledAndXmlIsNotValid() {
     factory = new XmlModelFactory() {
       @Override
-<<<<<<< HEAD
       protected ResourceLocator getModelResourceLocator() {
         return new AbstractResourceLocator() {
           public InputStream getInputStream()
@@ -238,26 +185,16 @@
           }
         };
       };
-=======
-      protected InputStream getModelResourceAsStream() {
-        // get a class relative test resource
-        return new ByteArrayInputStream("<xml></xml>".getBytes());
-      }
->>>>>>> 112b4eb3
     }.setValidateXml(false);
     WroTestUtils.init(factory);
     // will create an empty model
     assertEquals(new WroModel(), factory.create());
   }
-<<<<<<< HEAD
-
+  
   /**
    * When a wildcard uri is used to import wro.xml, the resulted xml to parse won't be valid, because it will contain
    * merged content.
    */
-=======
-  
->>>>>>> 112b4eb3
   @Test(expected = SAXParseException.class)
   public void testWildcardImports() throws Throwable {
     try {
@@ -269,12 +206,8 @@
       };
       WroTestUtils.init(factory);
       factory.create();
-<<<<<<< HEAD
-    } catch(final WroRuntimeException e) {
+    } catch (final WroRuntimeException e) {
       LOG.debug("exception caught", e);
-=======
-    } catch (final WroRuntimeException e) {
->>>>>>> 112b4eb3
       throw e.getCause();
     }
   }
@@ -283,9 +216,8 @@
   public void shouldBeThreadSafe() throws Exception {
     factory = new XmlModelFactory() {
       @Override
-      protected InputStream getModelResourceAsStream() {
-        // get a class relative test resource
-        return TestXmlModelFactory.class.getResourceAsStream("testimport/validImports.xml");
+      protected ResourceLocator getModelResourceLocator() {
+        return new UrlResourceLocator(TestXmlModelFactory.class.getResource("testimport/validImports.xml"));
       }
     }; 
     WroTestUtils.init(factory);
