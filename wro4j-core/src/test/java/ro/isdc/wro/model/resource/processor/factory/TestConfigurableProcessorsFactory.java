--- conflicted
+++ resolved
@@ -1,96 +1,3 @@
-<<<<<<< HEAD
-/**
- * Copyright@2011 wro4j
- */
-package ro.isdc.wro.model.resource.processor.factory;
-
-import static junit.framework.Assert.assertEquals;
-import static junit.framework.Assert.assertTrue;
-
-import java.util.ArrayList;
-import java.util.Collections;
-import java.util.HashMap;
-import java.util.Iterator;
-import java.util.List;
-import java.util.Map;
-import java.util.Properties;
-
-import junit.framework.Assert;
-
-import org.junit.Before;
-import org.junit.Test;
-import org.mockito.Mock;
-import org.mockito.Mockito;
-import org.mockito.MockitoAnnotations;
-
-import ro.isdc.wro.WroRuntimeException;
-import ro.isdc.wro.model.resource.processor.ProcessorsProvider;
-import ro.isdc.wro.model.resource.processor.ResourceProcessor;
-import ro.isdc.wro.model.resource.processor.decorator.ExtensionsAwareProcessorDecorator;
-
-/**
- * @author Alex Objelean
- */
-public class TestConfigurableProcessorsFactory {
-  @Mock
-  private ResourceProcessor mockPreProcessor;
-  @Mock
-  private ResourceProcessor mockPostProcessor;
-  
-  private ConfigurableProcessorsFactory factory;
-
-  @Before
-  public void setUp() {
-    MockitoAnnotations.initMocks(this);
-    factory = new ConfigurableProcessorsFactory();
-  }
-
-  @Test
-  public void testEmptyProcessors() {
-    assertEquals(Collections.EMPTY_LIST, factory.getPreProcessors());
-    assertEquals(Collections.EMPTY_LIST, factory.getPostProcessors());
-  }
-
-  @Test(expected=WroRuntimeException.class)
-  public void testInvalidPreProcessorSet() {
-    final Properties props = new Properties();
-    props.setProperty(ConfigurableProcessorsFactory.PARAM_PRE_PROCESSORS, "invalid");
-    factory.setProperties(props);
-    factory.getPreProcessors();
-  }
-
-  @Test(expected=WroRuntimeException.class)
-  public void testInvalidPostProcessorSet() {
-    final Properties props = new Properties();
-    props.setProperty(ConfigurableProcessorsFactory.PARAM_POST_PROCESSORS, "invalid");
-    factory.setProperties(props);
-    factory.getPostProcessors();
-  }
-
-  @Test
-  public void testGetValidPreProcessorSet() {
-    final Map<String, ResourceProcessor> map = new HashMap<String, ResourceProcessor>();
-    map.put("valid", Mockito.mock(ResourceProcessor.class));
-    final Properties props = new Properties();
-    props.setProperty(ConfigurableProcessorsFactory.PARAM_PRE_PROCESSORS, "valid");
-    factory.setPreProcessorsMap(map);
-    factory.setProperties(props);
-    assertEquals(1, factory.getPreProcessors().size());
-  }
-
-  @Test
-  public void testGetValidPostProcessorSet() {
-    final Map<String, ResourceProcessor> map = new HashMap<String, ResourceProcessor>();
-    map.put("valid", Mockito.mock(ResourceProcessor.class));
-    final Properties props = new Properties();
-    props.setProperty(ConfigurableProcessorsFactory.PARAM_POST_PROCESSORS, "valid");
-    factory.setPostProcessorsMap(map);
-    factory.setProperties(props);
-    assertEquals(1, factory.getPostProcessors().size());
-  }
-
-  @Test
-=======
 /**
  * Copyright@2011 wro4j
  */
@@ -116,8 +23,7 @@
 
 import ro.isdc.wro.WroRuntimeException;
 import ro.isdc.wro.model.resource.processor.ProcessorProvider;
-import ro.isdc.wro.model.resource.processor.ResourcePostProcessor;
-import ro.isdc.wro.model.resource.processor.ResourcePreProcessor;
+import ro.isdc.wro.model.resource.processor.ResourceProcessor;
 import ro.isdc.wro.model.resource.processor.decorator.ExtensionsAwareProcessorDecorator;
 import ro.isdc.wro.util.provider.ProviderFinder;
 
@@ -127,9 +33,9 @@
  */
 public class TestConfigurableProcessorsFactory {
   @Mock
-  private ResourcePreProcessor mockPreProcessor;
+  private ResourceProcessor mockPreProcessor;
   @Mock
-  private ResourcePostProcessor mockPostProcessor;
+  private ResourceProcessor mockPostProcessor;
   @Mock
   private ProviderFinder<ProcessorProvider> mockProviderFinder;
   private ConfigurableProcessorsFactory factory;
@@ -169,8 +75,8 @@
   
   @Test
   public void testGetValidPreProcessorSet() {
-    final Map<String, ResourcePreProcessor> map = new HashMap<String, ResourcePreProcessor>();
-    map.put("valid", Mockito.mock(ResourcePreProcessor.class));
+    final Map<String, ResourceProcessor> map = new HashMap<String, ResourceProcessor>();
+    map.put("valid", Mockito.mock(ResourceProcessor.class));
     final Properties props = new Properties();
     props.setProperty(ConfigurableProcessorsFactory.PARAM_PRE_PROCESSORS, "valid");
     factory.setPreProcessorsMap(map);
@@ -180,8 +86,8 @@
   
   @Test
   public void testGetValidPostProcessorSet() {
-    final Map<String, ResourcePostProcessor> map = new HashMap<String, ResourcePostProcessor>();
-    map.put("valid", Mockito.mock(ResourcePostProcessor.class));
+    final Map<String, ResourceProcessor> map = new HashMap<String, ResourceProcessor>();
+    map.put("valid", Mockito.mock(ResourceProcessor.class));
     final Properties props = new Properties();
     props.setProperty(ConfigurableProcessorsFactory.PARAM_POST_PROCESSORS, "valid");
     factory.setPostProcessorsMap(map);
@@ -191,10 +97,10 @@
   
   @Test
   public void cannotAcceptExtensionAwareConfigurationForPostProcessors() {
-    final Map<String, ResourcePreProcessor> map = new HashMap<String, ResourcePreProcessor>();
+    final Map<String, ResourceProcessor> map = new HashMap<String, ResourceProcessor>();
     final String extension = "js";
     final String processorName = "valid";
-    map.put(processorName, Mockito.mock(ResourcePreProcessor.class));
+    map.put(processorName, Mockito.mock(ResourceProcessor.class));
     final Properties props = new Properties();
     props.setProperty(ConfigurableProcessorsFactory.PARAM_POST_PROCESSORS,
         String.format("%s.%s", processorName, extension));
@@ -202,88 +108,20 @@
     factory.setProperties(props);
     assertEquals(0, factory.getPreProcessors().size());
   }
-  
+
   @Test
->>>>>>> 0fef59e1
   public void shouldDecorateWithExtensionAwareProcessorDecorator() {
     genericShouldDecorateWithExtension("valid", "js");
   }
   
   @Test
-<<<<<<< HEAD
-  public void shouldDecorateWithExtensionAwareProcessorDecoratorWhenProcessorNameContainsDots() {
-    genericShouldDecorateWithExtension("valid.processor.name", "js");
-  }
-
-  private void genericShouldDecorateWithExtension(final String processorName, final String extension) {
-    final Map<String, ResourceProcessor> map = new HashMap<String, ResourceProcessor>();
-    map.put(processorName, Mockito.mock(ResourceProcessor.class));
-    final Properties props = new Properties();
-    props.setProperty(ConfigurableProcessorsFactory.PARAM_PRE_PROCESSORS,
-        String.format("%s.%s", processorName, extension));
-    factory.setPreProcessorsMap(map);
-    factory.setProperties(props);
-    assertEquals(1, factory.getPreProcessors().size());
-    assertTrue(factory.getPreProcessors().iterator().next() instanceof ExtensionsAwareProcessorDecorator);
-  }
-  
-  @Test(expected = WroRuntimeException.class)
-  public void cannotContinueWhenDiscoveryOfProcessorsFails() {
-    factory = new ConfigurableProcessorsFactory() {
-      @Override
-      Iterator<ProcessorsProvider> lookupProviders() {
-        throw new IllegalStateException("BOOM!");
-      }
-    };
-    factory.getPreProcessors();
-  }
-  
-  @Test
-  public void shouldNotFailWhenASingleProviderFails() {
-    factory = new ConfigurableProcessorsFactory() {
-      @Override
-      Iterator<ProcessorsProvider> lookupProviders() {
-        final List<ProcessorsProvider> list = new ArrayList<ProcessorsProvider>();
-        list.add(new ProcessorsProvider() {
-          public Map<String, ResourceProcessor> providePreProcessors() {
-            throw new IllegalStateException("BOOM!");
-          }
-          
-          public Map<String, ResourceProcessor> providePostProcessors() {
-            throw new IllegalStateException("BOOM!");
-          }
-        });
-        list.add(new ProcessorsProvider() {
-          public Map<String, ResourceProcessor> providePreProcessors() {
-            final Map<String, ResourceProcessor> map = new HashMap<String, ResourceProcessor>();
-            map.put("p1", mockPreProcessor);
-            map.put("p2", mockPreProcessor);
-            return map;
-          }
-          
-          public Map<String, ResourceProcessor> providePostProcessors() {
-            final Map<String, ResourceProcessor> map = new HashMap<String, ResourceProcessor>();
-            map.put("p1", mockPostProcessor);
-            map.put("p2", mockPostProcessor);
-            map.put("p3", mockPostProcessor);
-            return map;
-          }
-        });
-        return list.iterator();
-      }
-    };
-    Assert.assertEquals(2, factory.getAvailablePreProcessors().size());
-    Assert.assertEquals(3, factory.getAvailablePostProcessors().size());
-  } 
-}
-=======
   public void shouldDecorateWithExtensionAwareProcessorDecoratorWhenProcessorNameContainsDots() {
     genericShouldDecorateWithExtension("valid.processor.name", "js");
   }
   
   private void genericShouldDecorateWithExtension(final String processorName, final String extension) {
-    final Map<String, ResourcePreProcessor> map = new HashMap<String, ResourcePreProcessor>();
-    map.put(processorName, Mockito.mock(ResourcePreProcessor.class));
+    final Map<String, ResourceProcessor> map = new HashMap<String, ResourceProcessor>();
+    map.put(processorName, Mockito.mock(ResourceProcessor.class));
     final Properties props = new Properties();
     props.setProperty(ConfigurableProcessorsFactory.PARAM_PRE_PROCESSORS,
         String.format("%s.%s", processorName, extension));
@@ -306,24 +144,24 @@
       ProviderFinder<ProcessorProvider> getProcessorProviderFinder() {
         final List<ProcessorProvider> list = new ArrayList<ProcessorProvider>();
         list.add(new ProcessorProvider() {
-          public Map<String, ResourcePreProcessor> providePreProcessors() {
+          public Map<String, ResourceProcessor> providePreProcessors() {
             throw new IllegalStateException("BOOM!");
           }
           
-          public Map<String, ResourcePostProcessor> providePostProcessors() {
+          public Map<String, ResourceProcessor> providePostProcessors() {
             throw new IllegalStateException("BOOM!");
           }
         });
         list.add(new ProcessorProvider() {
-          public Map<String, ResourcePreProcessor> providePreProcessors() {
-            final Map<String, ResourcePreProcessor> map = new HashMap<String, ResourcePreProcessor>();
+          public Map<String, ResourceProcessor> providePreProcessors() {
+            final Map<String, ResourceProcessor> map = new HashMap<String, ResourceProcessor>();
             map.put("p1", mockPreProcessor);
             map.put("p2", mockPreProcessor);
             return map;
           }
           
-          public Map<String, ResourcePostProcessor> providePostProcessors() {
-            final Map<String, ResourcePostProcessor> map = new HashMap<String, ResourcePostProcessor>();
+          public Map<String, ResourceProcessor> providePostProcessors() {
+            final Map<String, ResourceProcessor> map = new HashMap<String, ResourceProcessor>();
             map.put("p1", mockPostProcessor);
             map.put("p2", mockPostProcessor);
             map.put("p3", mockPostProcessor);
@@ -337,6 +175,4 @@
     Assert.assertEquals(2, factory.getAvailablePreProcessors().size());
     Assert.assertEquals(3, factory.getAvailablePostProcessors().size());
   }
-}
-
->>>>>>> 0fef59e1
+}