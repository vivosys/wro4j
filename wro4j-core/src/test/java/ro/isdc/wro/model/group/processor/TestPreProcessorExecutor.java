/**
 * Copyright wro4j@2011
 */
package ro.isdc.wro.model.group.processor;

import java.io.IOException;
import java.io.Reader;
import java.io.Writer;
import java.util.ArrayList;
import java.util.List;

import junit.framework.Assert;

import org.apache.commons.io.IOUtils;
import org.junit.After;
import org.junit.Before;
import org.junit.Test;
import org.slf4j.Logger;
import org.slf4j.LoggerFactory;

import ro.isdc.wro.WroRuntimeException;
import ro.isdc.wro.config.Context;
import ro.isdc.wro.config.jmx.WroConfiguration;
import ro.isdc.wro.manager.factory.BaseWroManagerFactory;
import ro.isdc.wro.manager.factory.WroManagerFactory;
import ro.isdc.wro.model.group.Group;
import ro.isdc.wro.model.resource.Resource;
import ro.isdc.wro.model.resource.ResourceType;
import ro.isdc.wro.model.resource.processor.ResourcePreProcessor;
import ro.isdc.wro.model.resource.processor.ResourceProcessor;
import ro.isdc.wro.model.resource.processor.factory.SimpleProcessorsFactory;
import ro.isdc.wro.model.resource.processor.impl.CopyrightKeeperProcessorDecorator;
import ro.isdc.wro.model.resource.processor.impl.js.JSMinProcessor;
import ro.isdc.wro.util.StopWatch;


/**
 * @author Alex Objelean
 */
public class TestPreProcessorExecutor {
  private static final Logger LOG = LoggerFactory.getLogger(TestPreProcessorExecutor.class);

  private PreProcessorExecutor executor;


  @Before
  public void setUp() {
    Context.set(Context.standaloneContext());
    //force parallel execution
    Context.get().getConfig().setParallelPreprocessing(true);
    initExecutor();
  }


  private WroManagerFactory createWroManager(final ResourceProcessor... preProcessors) {
    final SimpleProcessorsFactory processorsFactory = new SimpleProcessorsFactory();
    for (final ResourceProcessor resourcePreProcessor : preProcessors) {
      processorsFactory.addPreProcessor(resourcePreProcessor);
    }
    final BaseWroManagerFactory wroManagerFactory = new BaseWroManagerFactory();
    wroManagerFactory.setProcessorsFactory(processorsFactory);
    return wroManagerFactory;
  }


  /**
   * @param wroManagerFactory
   */
  private void initExecutor(final ResourceProcessor... preProcessors) {
    final WroManagerFactory wroManagerFactory = createWroManager(preProcessors);
    final Injector injector = new InjectorBuilder(wroManagerFactory.create()).build();
    executor = new PreProcessorExecutor();
    injector.inject(executor);
  }


  @Test(expected = NullPointerException.class)
  public void cannotAcceptNullArguments()
    throws Exception {
    executor.processAndMerge(null, true);
  }


  /**
   * Creates a slow pre processor which sleeps for a given amount of milliseconds and doesn't change the processed
   * content.
   */
  private ResourcePreProcessor createSlowPreProcessor(final long time) {
    return new ResourcePreProcessor() {
      public void process(final Resource resource, final Reader reader, final Writer writer)
        throws IOException {
        try {
          IOUtils.copy(reader, writer);
          Thread.sleep(time);
        } catch (final InterruptedException e) {
        }
      }
    };
  }


  private ResourcePreProcessor createProcessorUsingMissingResource() {
    return new ResourcePreProcessor() {
      public void process(final Resource resource, final Reader reader, final Writer writer)
        throws IOException {
        LOG.debug("executing processor which will throw IOException");
        throw new IOException("Invalid resource found!");
      }
    };
  }


  private ResourceProcessor createProcessorWhichFails() {
    return new ResourceProcessor() {
      public void process(final Resource resource, final Reader reader, final Writer writer)
        throws IOException {
        LOG.debug("executing failing processor...");
        throw new WroRuntimeException("Boom!");
      }
    };
  }


  @Test
  public void processEmptyList()
    throws Exception {
    final List<Resource> resources = new ArrayList<Resource>();
    final Group group = new Group("dummy");
    group.setResources(resources);
    Assert.assertEquals("", executor.processAndMerge(group, true));
    Assert.assertEquals("", executor.processAndMerge(group, false));
  }


  @Test
  public void shouldNotFailWhenNoResourcesProcessed()
    throws Exception {
    initExecutor(createProcessorUsingMissingResource());
    executor.processAndMerge(createGroup(), true);
  }


	private Group createGroup(final Resource... resources) {
		final Group group = new Group("dummy");
		final List<Resource> resourcesList = new ArrayList<Resource>();
		for (final Resource resource : resources) {
			resourcesList.add(resource);
		}
		group.setResources(resourcesList);
		return group;
	}


  @Test(expected = IOException.class)
  public void shouldFailWhenProcessingInvalidResource()
    throws Exception {
    Context.get().getConfig().setIgnoreMissingResources(false);
    shouldNotFailWhenProcessingInvalidResource();
  }


  @Test
  public void shouldNotFailWhenProcessingInvalidResource()
    throws IOException {
    initExecutor(createProcessorUsingMissingResource());
    final Group group = createGroup(Resource.create("uri", ResourceType.JS));
    final String result = executor.processAndMerge(group, true);
    Assert.assertEquals("", result);
  }


  @Test(expected = WroRuntimeException.class)
  public void shouldFailWhenUsingFailingPreProcessor()
    throws Exception {
    initExecutor(createProcessorWhichFails());
    final Group group = createGroup(Resource.create("", ResourceType.JS));
    final String result = executor.processAndMerge(group, true);
    Assert.assertEquals("", result);
  }


  /**
   * This test should work when running at least on dual-core.
   * It assumes that (P1(r1) + P2(r1) + P3(r1)) + (P1(r2) + P2(r2) + P3(r2)) > Parallel(P1(r1) + P2(r1) + P3(r1) | P1(r2) + P2(r2) + P3(r2))
   */
  @Test
  public void preProcessingInParallelIsFaster()
    throws Exception {
    final StopWatch watch = new StopWatch();
<<<<<<< HEAD
    final WroConfiguration config = Context.get().getConfig();
=======
    WroConfiguration config = Context.get().getConfig();
>>>>>>> 01eba89c
    watch.start("parallel preProcessing");
    config.setParallelPreprocessing(true);
    initExecutor(createSlowPreProcessor(100), createSlowPreProcessor(100), createSlowPreProcessor(100));
    final Group group = createGroup(Resource.create("r1", ResourceType.JS),
      Resource.create("r2", ResourceType.JS));
    executor.processAndMerge(group, true);
    watch.stop();
<<<<<<< HEAD
    final long parallelExecution = watch.getLastTaskTimeMillis();
=======
    long parallelExecution = watch.getLastTaskTimeMillis();
>>>>>>> 01eba89c

    config.setParallelPreprocessing(false);
    watch.start("sequential preProcessing");
    executor.processAndMerge(group, true);
    watch.stop();
<<<<<<< HEAD
    final long sequentialExecution = watch.getLastTaskTimeMillis();

    final String message = "Processing details: \n" + watch.prettyPrint();
=======
    long sequentialExecution = watch.getLastTaskTimeMillis();

    String message = "Processing details: \n" + watch.prettyPrint();
>>>>>>> 01eba89c
    LOG.debug(message);

    // prove that running in parallel is faster
    //delta is for executor warm up.
    final long delta = 100;
    Assert.assertTrue(sequentialExecution > parallelExecution + delta);
  }

  @Test
  public void shouldNotMinimizeDecoratedResourcesWithMinimizationDisabled()
    throws Exception {
    final List<Resource> resources = new ArrayList<Resource>();
    Resource resource = Resource.create("classpath:1.js");
    resource.setMinimize(false);
    resources.add(resource);
    ResourcePreProcessor preProcessor = CopyrightKeeperProcessorDecorator.decorate(new JSMinProcessor() {
      @Override
      public void process(final Resource resource, final Reader reader, final Writer writer)
          throws IOException {
        Assert.fail("Should not minimize");
      }
    });
    initExecutor(preProcessor);
    executor.processAndMerge(resources, true);
  }

  @After
  public void tearDown() {
    Context.unset();
  }
}<|MERGE_RESOLUTION|>--- conflicted
+++ resolved
@@ -1,251 +1,237 @@
-/**
- * Copyright wro4j@2011
- */
-package ro.isdc.wro.model.group.processor;
-
-import java.io.IOException;
-import java.io.Reader;
-import java.io.Writer;
-import java.util.ArrayList;
-import java.util.List;
-
-import junit.framework.Assert;
-
-import org.apache.commons.io.IOUtils;
-import org.junit.After;
-import org.junit.Before;
-import org.junit.Test;
-import org.slf4j.Logger;
-import org.slf4j.LoggerFactory;
-
-import ro.isdc.wro.WroRuntimeException;
-import ro.isdc.wro.config.Context;
-import ro.isdc.wro.config.jmx.WroConfiguration;
-import ro.isdc.wro.manager.factory.BaseWroManagerFactory;
-import ro.isdc.wro.manager.factory.WroManagerFactory;
-import ro.isdc.wro.model.group.Group;
-import ro.isdc.wro.model.resource.Resource;
-import ro.isdc.wro.model.resource.ResourceType;
-import ro.isdc.wro.model.resource.processor.ResourcePreProcessor;
-import ro.isdc.wro.model.resource.processor.ResourceProcessor;
-import ro.isdc.wro.model.resource.processor.factory.SimpleProcessorsFactory;
-import ro.isdc.wro.model.resource.processor.impl.CopyrightKeeperProcessorDecorator;
-import ro.isdc.wro.model.resource.processor.impl.js.JSMinProcessor;
-import ro.isdc.wro.util.StopWatch;
-
-
-/**
- * @author Alex Objelean
- */
-public class TestPreProcessorExecutor {
-  private static final Logger LOG = LoggerFactory.getLogger(TestPreProcessorExecutor.class);
-
-  private PreProcessorExecutor executor;
-
-
-  @Before
-  public void setUp() {
-    Context.set(Context.standaloneContext());
-    //force parallel execution
-    Context.get().getConfig().setParallelPreprocessing(true);
-    initExecutor();
-  }
-
-
-  private WroManagerFactory createWroManager(final ResourceProcessor... preProcessors) {
-    final SimpleProcessorsFactory processorsFactory = new SimpleProcessorsFactory();
-    for (final ResourceProcessor resourcePreProcessor : preProcessors) {
-      processorsFactory.addPreProcessor(resourcePreProcessor);
-    }
-    final BaseWroManagerFactory wroManagerFactory = new BaseWroManagerFactory();
-    wroManagerFactory.setProcessorsFactory(processorsFactory);
-    return wroManagerFactory;
-  }
-
-
-  /**
-   * @param wroManagerFactory
-   */
-  private void initExecutor(final ResourceProcessor... preProcessors) {
-    final WroManagerFactory wroManagerFactory = createWroManager(preProcessors);
-    final Injector injector = new InjectorBuilder(wroManagerFactory.create()).build();
-    executor = new PreProcessorExecutor();
-    injector.inject(executor);
-  }
-
-
-  @Test(expected = NullPointerException.class)
-  public void cannotAcceptNullArguments()
-    throws Exception {
-    executor.processAndMerge(null, true);
-  }
-
-
-  /**
-   * Creates a slow pre processor which sleeps for a given amount of milliseconds and doesn't change the processed
-   * content.
-   */
-  private ResourcePreProcessor createSlowPreProcessor(final long time) {
-    return new ResourcePreProcessor() {
-      public void process(final Resource resource, final Reader reader, final Writer writer)
-        throws IOException {
-        try {
-          IOUtils.copy(reader, writer);
-          Thread.sleep(time);
-        } catch (final InterruptedException e) {
-        }
-      }
-    };
-  }
-
-
-  private ResourcePreProcessor createProcessorUsingMissingResource() {
-    return new ResourcePreProcessor() {
-      public void process(final Resource resource, final Reader reader, final Writer writer)
-        throws IOException {
-        LOG.debug("executing processor which will throw IOException");
-        throw new IOException("Invalid resource found!");
-      }
-    };
-  }
-
-
-  private ResourceProcessor createProcessorWhichFails() {
-    return new ResourceProcessor() {
-      public void process(final Resource resource, final Reader reader, final Writer writer)
-        throws IOException {
-        LOG.debug("executing failing processor...");
-        throw new WroRuntimeException("Boom!");
-      }
-    };
-  }
-
-
-  @Test
-  public void processEmptyList()
-    throws Exception {
-    final List<Resource> resources = new ArrayList<Resource>();
-    final Group group = new Group("dummy");
-    group.setResources(resources);
-    Assert.assertEquals("", executor.processAndMerge(group, true));
-    Assert.assertEquals("", executor.processAndMerge(group, false));
-  }
-
-
-  @Test
-  public void shouldNotFailWhenNoResourcesProcessed()
-    throws Exception {
-    initExecutor(createProcessorUsingMissingResource());
-    executor.processAndMerge(createGroup(), true);
-  }
-
-
-	private Group createGroup(final Resource... resources) {
-		final Group group = new Group("dummy");
-		final List<Resource> resourcesList = new ArrayList<Resource>();
-		for (final Resource resource : resources) {
-			resourcesList.add(resource);
-		}
-		group.setResources(resourcesList);
-		return group;
-	}
-
-
-  @Test(expected = IOException.class)
-  public void shouldFailWhenProcessingInvalidResource()
-    throws Exception {
-    Context.get().getConfig().setIgnoreMissingResources(false);
-    shouldNotFailWhenProcessingInvalidResource();
-  }
-
-
-  @Test
-  public void shouldNotFailWhenProcessingInvalidResource()
-    throws IOException {
-    initExecutor(createProcessorUsingMissingResource());
-    final Group group = createGroup(Resource.create("uri", ResourceType.JS));
-    final String result = executor.processAndMerge(group, true);
-    Assert.assertEquals("", result);
-  }
-
-
-  @Test(expected = WroRuntimeException.class)
-  public void shouldFailWhenUsingFailingPreProcessor()
-    throws Exception {
-    initExecutor(createProcessorWhichFails());
-    final Group group = createGroup(Resource.create("", ResourceType.JS));
-    final String result = executor.processAndMerge(group, true);
-    Assert.assertEquals("", result);
-  }
-
-
-  /**
-   * This test should work when running at least on dual-core.
-   * It assumes that (P1(r1) + P2(r1) + P3(r1)) + (P1(r2) + P2(r2) + P3(r2)) > Parallel(P1(r1) + P2(r1) + P3(r1) | P1(r2) + P2(r2) + P3(r2))
-   */
-  @Test
-  public void preProcessingInParallelIsFaster()
-    throws Exception {
-    final StopWatch watch = new StopWatch();
-<<<<<<< HEAD
-    final WroConfiguration config = Context.get().getConfig();
-=======
-    WroConfiguration config = Context.get().getConfig();
->>>>>>> 01eba89c
-    watch.start("parallel preProcessing");
-    config.setParallelPreprocessing(true);
-    initExecutor(createSlowPreProcessor(100), createSlowPreProcessor(100), createSlowPreProcessor(100));
-    final Group group = createGroup(Resource.create("r1", ResourceType.JS),
-      Resource.create("r2", ResourceType.JS));
-    executor.processAndMerge(group, true);
-    watch.stop();
-<<<<<<< HEAD
-    final long parallelExecution = watch.getLastTaskTimeMillis();
-=======
-    long parallelExecution = watch.getLastTaskTimeMillis();
->>>>>>> 01eba89c
-
-    config.setParallelPreprocessing(false);
-    watch.start("sequential preProcessing");
-    executor.processAndMerge(group, true);
-    watch.stop();
-<<<<<<< HEAD
-    final long sequentialExecution = watch.getLastTaskTimeMillis();
-
-    final String message = "Processing details: \n" + watch.prettyPrint();
-=======
-    long sequentialExecution = watch.getLastTaskTimeMillis();
-
-    String message = "Processing details: \n" + watch.prettyPrint();
->>>>>>> 01eba89c
-    LOG.debug(message);
-
-    // prove that running in parallel is faster
-    //delta is for executor warm up.
-    final long delta = 100;
-    Assert.assertTrue(sequentialExecution > parallelExecution + delta);
-  }
-
-  @Test
-  public void shouldNotMinimizeDecoratedResourcesWithMinimizationDisabled()
-    throws Exception {
-    final List<Resource> resources = new ArrayList<Resource>();
-    Resource resource = Resource.create("classpath:1.js");
-    resource.setMinimize(false);
-    resources.add(resource);
-    ResourcePreProcessor preProcessor = CopyrightKeeperProcessorDecorator.decorate(new JSMinProcessor() {
-      @Override
-      public void process(final Resource resource, final Reader reader, final Writer writer)
-          throws IOException {
-        Assert.fail("Should not minimize");
-      }
-    });
-    initExecutor(preProcessor);
-    executor.processAndMerge(resources, true);
-  }
-
-  @After
-  public void tearDown() {
-    Context.unset();
-  }
+/**
+ * Copyright wro4j@2011
+ */
+package ro.isdc.wro.model.group.processor;
+
+import java.io.IOException;
+import java.io.Reader;
+import java.io.Writer;
+import java.util.ArrayList;
+import java.util.List;
+
+import junit.framework.Assert;
+
+import org.apache.commons.io.IOUtils;
+import org.junit.After;
+import org.junit.Before;
+import org.junit.Test;
+import org.slf4j.Logger;
+import org.slf4j.LoggerFactory;
+
+import ro.isdc.wro.WroRuntimeException;
+import ro.isdc.wro.config.Context;
+import ro.isdc.wro.config.jmx.WroConfiguration;
+import ro.isdc.wro.manager.factory.BaseWroManagerFactory;
+import ro.isdc.wro.manager.factory.WroManagerFactory;
+import ro.isdc.wro.model.group.Group;
+import ro.isdc.wro.model.resource.Resource;
+import ro.isdc.wro.model.resource.ResourceType;
+import ro.isdc.wro.model.resource.processor.ResourcePreProcessor;
+import ro.isdc.wro.model.resource.processor.ResourceProcessor;
+import ro.isdc.wro.model.resource.processor.factory.SimpleProcessorsFactory;
+import ro.isdc.wro.model.resource.processor.impl.CopyrightKeeperProcessorDecorator;
+import ro.isdc.wro.model.resource.processor.impl.js.JSMinProcessor;
+import ro.isdc.wro.util.StopWatch;
+
+
+/**
+ * @author Alex Objelean
+ */
+public class TestPreProcessorExecutor {
+  private static final Logger LOG = LoggerFactory.getLogger(TestPreProcessorExecutor.class);
+
+  private PreProcessorExecutor executor;
+
+
+  @Before
+  public void setUp() {
+    Context.set(Context.standaloneContext());
+    //force parallel execution
+    Context.get().getConfig().setParallelPreprocessing(true);
+    initExecutor();
+  }
+
+
+  private WroManagerFactory createWroManager(final ResourceProcessor... preProcessors) {
+    final SimpleProcessorsFactory processorsFactory = new SimpleProcessorsFactory();
+    for (final ResourceProcessor resourcePreProcessor : preProcessors) {
+      processorsFactory.addPreProcessor(resourcePreProcessor);
+    }
+    final BaseWroManagerFactory wroManagerFactory = new BaseWroManagerFactory();
+    wroManagerFactory.setProcessorsFactory(processorsFactory);
+    return wroManagerFactory;
+  }
+
+
+  /**
+   * @param wroManagerFactory
+   */
+  private void initExecutor(final ResourceProcessor... preProcessors) {
+    final WroManagerFactory wroManagerFactory = createWroManager(preProcessors);
+    final Injector injector = new InjectorBuilder(wroManagerFactory.create()).build();
+    executor = new PreProcessorExecutor();
+    injector.inject(executor);
+  }
+
+
+  @Test(expected = NullPointerException.class)
+  public void cannotAcceptNullArguments()
+    throws Exception {
+    executor.processAndMerge(null, true);
+  }
+
+
+  /**
+   * Creates a slow pre processor which sleeps for a given amount of milliseconds and doesn't change the processed
+   * content.
+   */
+  private ResourcePreProcessor createSlowPreProcessor(final long time) {
+    return new ResourcePreProcessor() {
+      public void process(final Resource resource, final Reader reader, final Writer writer)
+        throws IOException {
+        try {
+          IOUtils.copy(reader, writer);
+          Thread.sleep(time);
+        } catch (final InterruptedException e) {
+        }
+      }
+    };
+  }
+
+
+  private ResourcePreProcessor createProcessorUsingMissingResource() {
+    return new ResourcePreProcessor() {
+      public void process(final Resource resource, final Reader reader, final Writer writer)
+        throws IOException {
+        LOG.debug("executing processor which will throw IOException");
+        throw new IOException("Invalid resource found!");
+      }
+    };
+  }
+
+
+  private ResourceProcessor createProcessorWhichFails() {
+    return new ResourceProcessor() {
+      public void process(final Resource resource, final Reader reader, final Writer writer)
+        throws IOException {
+        LOG.debug("executing failing processor...");
+        throw new WroRuntimeException("Boom!");
+      }
+    };
+  }
+
+
+  @Test
+  public void processEmptyList()
+    throws Exception {
+    final List<Resource> resources = new ArrayList<Resource>();
+    final Group group = new Group("dummy");
+    group.setResources(resources);
+    Assert.assertEquals("", executor.processAndMerge(group, true));
+    Assert.assertEquals("", executor.processAndMerge(group, false));
+  }
+
+
+  @Test
+  public void shouldNotFailWhenNoResourcesProcessed()
+    throws Exception {
+    initExecutor(createProcessorUsingMissingResource());
+    executor.processAndMerge(createGroup(), true);
+  }
+
+
+	private Group createGroup(final Resource... resources) {
+		final Group group = new Group("dummy");
+		final List<Resource> resourcesList = new ArrayList<Resource>();
+		for (final Resource resource : resources) {
+			resourcesList.add(resource);
+		}
+		group.setResources(resourcesList);
+		return group;
+	}
+
+
+  @Test(expected = IOException.class)
+  public void shouldFailWhenProcessingInvalidResource()
+    throws Exception {
+    Context.get().getConfig().setIgnoreMissingResources(false);
+    shouldNotFailWhenProcessingInvalidResource();
+  }
+
+
+  @Test
+  public void shouldNotFailWhenProcessingInvalidResource()
+    throws IOException {
+    initExecutor(createProcessorUsingMissingResource());
+    final Group group = createGroup(Resource.create("uri", ResourceType.JS));
+    final String result = executor.processAndMerge(group, true);
+    Assert.assertEquals("", result);
+  }
+
+
+  @Test(expected = WroRuntimeException.class)
+  public void shouldFailWhenUsingFailingPreProcessor()
+    throws Exception {
+    initExecutor(createProcessorWhichFails());
+    final Group group = createGroup(Resource.create("", ResourceType.JS));
+    final String result = executor.processAndMerge(group, true);
+    Assert.assertEquals("", result);
+  }
+
+
+  /**
+   * This test should work when running at least on dual-core.
+   * It assumes that (P1(r1) + P2(r1) + P3(r1)) + (P1(r2) + P2(r2) + P3(r2)) > Parallel(P1(r1) + P2(r1) + P3(r1) | P1(r2) + P2(r2) + P3(r2))
+   */
+  @Test
+  public void preProcessingInParallelIsFaster()
+    throws Exception {
+    final StopWatch watch = new StopWatch();
+    final WroConfiguration config = Context.get().getConfig();
+    watch.start("parallel preProcessing");
+    config.setParallelPreprocessing(true);
+    initExecutor(createSlowPreProcessor(100), createSlowPreProcessor(100), createSlowPreProcessor(100));
+    final Group group = createGroup(Resource.create("r1", ResourceType.JS),
+      Resource.create("r2", ResourceType.JS));
+    executor.processAndMerge(group, true);
+    watch.stop();
+    final long parallelExecution = watch.getLastTaskTimeMillis();
+
+    config.setParallelPreprocessing(false);
+    watch.start("sequential preProcessing");
+    executor.processAndMerge(group, true);
+    watch.stop();
+    final long sequentialExecution = watch.getLastTaskTimeMillis();
+
+    final String message = "Processing details: \n" + watch.prettyPrint();
+    LOG.debug(message);
+
+    // prove that running in parallel is faster
+    //delta is for executor warm up.
+    final long delta = 100;
+    Assert.assertTrue(sequentialExecution > parallelExecution + delta);
+  }
+
+  @Test
+  public void shouldNotMinimizeDecoratedResourcesWithMinimizationDisabled()
+    throws Exception {
+    final List<Resource> resources = new ArrayList<Resource>();
+    Resource resource = Resource.create("classpath:1.js");
+    resource.setMinimize(false);
+    resources.add(resource);
+    ResourcePreProcessor preProcessor = CopyrightKeeperProcessorDecorator.decorate(new JSMinProcessor() {
+      @Override
+      public void process(final Resource resource, final Reader reader, final Writer writer)
+          throws IOException {
+        Assert.fail("Should not minimize");
+      }
+    });
+    initExecutor(preProcessor);
+    executor.processAndMerge(resources, true);
+  }
+
+  @After
+  public void tearDown() {
+    Context.unset();
+  }
 }