/*
 * Copyright (c) 2010. All rights reserved.
 */
package ro.isdc.wro.model.resource.processor;

import java.io.File;
import java.io.IOException;
import java.io.InputStream;
import java.net.URL;

import org.junit.Before;
import org.junit.Test;
import org.mockito.Mockito;

import ro.isdc.wro.config.Context;
<<<<<<< HEAD
=======
import ro.isdc.wro.manager.factory.BaseWroManagerFactory;
import ro.isdc.wro.model.group.processor.Injector;
import ro.isdc.wro.model.group.processor.InjectorBuilder;
import ro.isdc.wro.model.resource.ResourceType;
import ro.isdc.wro.model.resource.locator.ClasspathUriLocator;
import ro.isdc.wro.model.resource.locator.ServletContextUriLocator;
import ro.isdc.wro.model.resource.locator.UrlUriLocator;
import ro.isdc.wro.model.resource.locator.factory.SimpleUriLocatorFactory;
import ro.isdc.wro.model.resource.locator.factory.UriLocatorFactory;
import ro.isdc.wro.model.resource.processor.factory.SimpleProcessorsFactory;
>>>>>>> b0e0a138
import ro.isdc.wro.model.resource.processor.impl.css.CssDataUriPreProcessor;
import ro.isdc.wro.model.resource.processor.support.DataUriGenerator;
import ro.isdc.wro.util.WroTestUtils;


/**
 * Test for {@link CssDataUriPreProcessor} class.
 * 
 * @author Alex Objelean
 * @created Created on Mat 09, 2010
 */
public class TestCssDataUriPreProcessor {
<<<<<<< HEAD
  private ResourceProcessor processor;
=======
  private final String PROXY_RESOURCE_PATH = "classpath:ro/isdc/wro/model/resource/processor/dataUri/proxyImage/";
  private ResourcePreProcessor processor;
>>>>>>> b0e0a138

  protected DataUriGenerator createMockDataUriGenerator() {
    try {
      DataUriGenerator uriGenerator = Mockito.mock(DataUriGenerator.class);
      Mockito.when(uriGenerator.generateDataURI(Mockito.any(InputStream.class), Mockito.anyString())).thenReturn(
          "data:image/png;base64,iVBORw0KG");
      return uriGenerator;
    } catch (Exception e) {
      throw new RuntimeException("Cannot create DataUriGenerator mock", e);
    }
  }

  @Before
<<<<<<< HEAD
  public void setUp() {
    Context.set(Context.standaloneContext());
=======
  public void init()
      throws Exception {
>>>>>>> b0e0a138
    Context.set(Context.standaloneContext());
    processor = new CssDataUriPreProcessor() {
      @Override
      protected DataUriGenerator getDataUriGenerator() {
        return createMockDataUriGenerator();
      }
    };
    initProcessor(processor);
  }

  final void initProcessor(final ResourcePreProcessor processor) {
    final BaseWroManagerFactory factory = new BaseWroManagerFactory();
    factory.setUriLocatorFactory(createLocatorFactory());
    factory.setProcessorsFactory(new SimpleProcessorsFactory().addPreProcessor(processor));
    final Injector injector = InjectorBuilder.create(factory).build();
    injector.inject(processor);
  }
  
  /**
   * @return a locator factory which handles absolute url locations and failed servletContext relative url's by serving
   *         proxy resources from classpath. This is useful to make test pass without internet connection.
   */
  private UriLocatorFactory createLocatorFactory() {
    final UriLocatorFactory locatorFactory = new SimpleUriLocatorFactory().addUriLocator(
        new ServletContextUriLocator() {
          @Override
          public InputStream locate(final String uri)
              throws IOException {
            try {
              return super.locate(uri);
            } catch (Exception e) {
              return new ClasspathUriLocator().locate(PROXY_RESOURCE_PATH + "test1.png");
            }
          }
        }).addUriLocator(new UrlUriLocator() {
      @Override
      public InputStream locate(final String uri)
          throws IOException {
        // avoid external connections
        if (uri.startsWith("http")) {
          return new ClasspathUriLocator().locate(PROXY_RESOURCE_PATH + "test2.png");
        }
        return super.locate(uri);
      }
    });
    return locatorFactory;
  }

  @Test
  public void shouldTransformResourcesFromFolder()
      throws Exception {
    final URL url = getClass().getResource("dataUri");

    final File testFolder = new File(url.getFile(), "test");
    final File expectedFolder = new File(url.getFile(), "expected");
    WroTestUtils.compareFromDifferentFoldersByExtension(testFolder, expectedFolder, "css", processor);
  }
<<<<<<< HEAD

=======
  
  @Test
  public void shouldTransformLargeResources()
      throws Exception {
    processor = new CssDataUriPreProcessor();
    initProcessor(processor);

    final URL url = getClass().getResource("dataUri");
    
    final File testFolder = new File(url.getFile(), "test");
    final File expectedFolder = new File(url.getFile(), "expectedLarge");
    WroTestUtils.compareFromDifferentFoldersByExtension(testFolder, expectedFolder, "css", processor);
  }
  
  @Test
  public void shouldSupportOnlyCssResources() {
    WroTestUtils.assertProcessorSupportResourceTypes(processor, ResourceType.CSS);
  }
>>>>>>> b0e0a138
}
<|MERGE_RESOLUTION|>--- conflicted
+++ resolved
@@ -13,19 +13,15 @@
 import org.mockito.Mockito;
 
 import ro.isdc.wro.config.Context;
-<<<<<<< HEAD
-=======
 import ro.isdc.wro.manager.factory.BaseWroManagerFactory;
 import ro.isdc.wro.model.group.processor.Injector;
 import ro.isdc.wro.model.group.processor.InjectorBuilder;
 import ro.isdc.wro.model.resource.ResourceType;
-import ro.isdc.wro.model.resource.locator.ClasspathUriLocator;
-import ro.isdc.wro.model.resource.locator.ServletContextUriLocator;
-import ro.isdc.wro.model.resource.locator.UrlUriLocator;
-import ro.isdc.wro.model.resource.locator.factory.SimpleUriLocatorFactory;
-import ro.isdc.wro.model.resource.locator.factory.UriLocatorFactory;
+import ro.isdc.wro.model.resource.locator.factory.ResourceLocatorFactory;
+import ro.isdc.wro.model.resource.locator.support.ClasspathResourceLocator;
+import ro.isdc.wro.model.resource.locator.support.ServletContextResourceLocator;
+import ro.isdc.wro.model.resource.locator.support.UrlResourceLocator;
 import ro.isdc.wro.model.resource.processor.factory.SimpleProcessorsFactory;
->>>>>>> b0e0a138
 import ro.isdc.wro.model.resource.processor.impl.css.CssDataUriPreProcessor;
 import ro.isdc.wro.model.resource.processor.support.DataUriGenerator;
 import ro.isdc.wro.util.WroTestUtils;
@@ -38,13 +34,9 @@
  * @created Created on Mat 09, 2010
  */
 public class TestCssDataUriPreProcessor {
-<<<<<<< HEAD
+  private final String PROXY_RESOURCE_PATH = "classpath:ro/isdc/wro/model/resource/processor/dataUri/proxyImage/";
   private ResourceProcessor processor;
-=======
-  private final String PROXY_RESOURCE_PATH = "classpath:ro/isdc/wro/model/resource/processor/dataUri/proxyImage/";
-  private ResourcePreProcessor processor;
->>>>>>> b0e0a138
-
+  
   protected DataUriGenerator createMockDataUriGenerator() {
     try {
       DataUriGenerator uriGenerator = Mockito.mock(DataUriGenerator.class);
@@ -55,15 +47,10 @@
       throw new RuntimeException("Cannot create DataUriGenerator mock", e);
     }
   }
-
+  
   @Before
-<<<<<<< HEAD
-  public void setUp() {
-    Context.set(Context.standaloneContext());
-=======
   public void init()
       throws Exception {
->>>>>>> b0e0a138
     Context.set(Context.standaloneContext());
     processor = new CssDataUriPreProcessor() {
       @Override
@@ -73,10 +60,10 @@
     };
     initProcessor(processor);
   }
-
-  final void initProcessor(final ResourcePreProcessor processor) {
+  
+  final void initProcessor(final ResourceProcessor processor) {
     final BaseWroManagerFactory factory = new BaseWroManagerFactory();
-    factory.setUriLocatorFactory(createLocatorFactory());
+    factory.setResourceLocatorFactory(createLocatorFactory());
     factory.setProcessorsFactory(new SimpleProcessorsFactory().addPreProcessor(processor));
     final Injector injector = InjectorBuilder.create(factory).build();
     injector.inject(processor);
@@ -86,19 +73,19 @@
    * @return a locator factory which handles absolute url locations and failed servletContext relative url's by serving
    *         proxy resources from classpath. This is useful to make test pass without internet connection.
    */
-  private UriLocatorFactory createLocatorFactory() {
-    final UriLocatorFactory locatorFactory = new SimpleUriLocatorFactory().addUriLocator(
-        new ServletContextUriLocator() {
+  private ResourceLocatorFactory createLocatorFactory() {
+    final ResourceLocatorFactory locatorFactory = new SimpleUriLocatorFactory().addUriLocator(
+        new ServletContextResourceLocator() {
           @Override
           public InputStream locate(final String uri)
               throws IOException {
             try {
               return super.locate(uri);
             } catch (Exception e) {
-              return new ClasspathUriLocator().locate(PROXY_RESOURCE_PATH + "test1.png");
+              return new ClasspathResourceLocator(PROXY_RESOURCE_PATH + "test1.png").getInputStream();
             }
           }
-        }).addUriLocator(new UrlUriLocator() {
+        }).addUriLocator(new UrlResourceLocator() {
       @Override
       public InputStream locate(final String uri)
           throws IOException {
@@ -111,26 +98,23 @@
     });
     return locatorFactory;
   }
-
+  
   @Test
   public void shouldTransformResourcesFromFolder()
       throws Exception {
     final URL url = getClass().getResource("dataUri");
-
+    
     final File testFolder = new File(url.getFile(), "test");
     final File expectedFolder = new File(url.getFile(), "expected");
     WroTestUtils.compareFromDifferentFoldersByExtension(testFolder, expectedFolder, "css", processor);
   }
-<<<<<<< HEAD
-
-=======
   
   @Test
   public void shouldTransformLargeResources()
       throws Exception {
     processor = new CssDataUriPreProcessor();
     initProcessor(processor);
-
+    
     final URL url = getClass().getResource("dataUri");
     
     final File testFolder = new File(url.getFile(), "test");
@@ -142,5 +126,4 @@
   public void shouldSupportOnlyCssResources() {
     WroTestUtils.assertProcessorSupportResourceTypes(processor, ResourceType.CSS);
   }
->>>>>>> b0e0a138
-}
+}