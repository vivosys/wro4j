/*
 * Copyright (c) 2010. All rights reserved.
 */
package ro.isdc.wro.manager.factory;

import java.util.List;

import javax.servlet.FilterConfig;
import javax.servlet.http.HttpServletRequest;
import javax.servlet.http.HttpServletResponse;

import junit.framework.Assert;

import org.junit.After;
import org.junit.Before;
import org.junit.Test;
import org.mockito.Mockito;

import ro.isdc.wro.WroRuntimeException;
import ro.isdc.wro.config.Context;
<<<<<<< HEAD
import ro.isdc.wro.model.resource.processor.ResourceProcessor;
=======
import ro.isdc.wro.model.resource.locator.factory.SimpleUriLocatorFactory;
import ro.isdc.wro.model.resource.locator.factory.UriLocatorFactory;
import ro.isdc.wro.model.resource.processor.ResourcePreProcessor;
import ro.isdc.wro.model.resource.processor.factory.ConfigurableProcessorsFactory;
import ro.isdc.wro.model.resource.processor.factory.ProcessorsFactory;
>>>>>>> 427f6437
import ro.isdc.wro.model.resource.processor.impl.css.CssImportPreProcessor;
import ro.isdc.wro.model.resource.processor.impl.css.CssVariablesProcessor;
import ro.isdc.wro.model.resource.processor.impl.js.JSMinProcessor;

/**
 * TestConfigurableWroManagerFactory.
 *
 * @author Alex Objelean
 * @created Created on Jan 5, 2010
 */
public class TestConfigurableWroManagerFactory {
  private ConfigurableWroManagerFactory factory;
  private FilterConfig filterConfig;
  private SimpleUriLocatorFactory uriLocatorFactory;
  private ProcessorsFactory processorsFactory;

  public void initFactory(final FilterConfig filterConfig) {
    //init context
    final HttpServletRequest request = Mockito.mock(HttpServletRequest.class);
    final HttpServletResponse response = Mockito.mock(HttpServletResponse.class);
    Context.set(Context.webContext(request, response, filterConfig));

    factory = new ConfigurableWroManagerFactory() {
      @Override
      protected UriLocatorFactory newUriLocatorFactory() {
        return uriLocatorFactory = (SimpleUriLocatorFactory) super.newUriLocatorFactory();
      };
      @Override
      protected ProcessorsFactory newProcessorsFactory() {
        return processorsFactory = super.newProcessorsFactory();
      };
    };
    //create one instance for test
    factory.create();
  }

  @Before
  public void setUp() {
    filterConfig = Mockito.mock(FilterConfig.class);
  }

  @After
  public void tearDown() {
  	Context.unset();
  }

<<<<<<< HEAD

  @Test
  public void testProcessorsExecutionOrder() {
    Mockito.when(filterConfig.getInitParameter(ConfigurableWroManagerFactory.PARAM_PRE_PROCESSORS)).thenReturn(JSMinProcessor.ALIAS + "," + CssImportPreProcessor.ALIAS + "," + CssVariablesProcessor.ALIAS);
    initFactory(filterConfig);
    final List<ResourceProcessor> list = factory.getPreProcessors();
=======
  @Test
  public void testWhenNoUriLocatorsParamSet() {
  	initFactory(filterConfig);
    factory.create();
  	Assert.assertTrue(uriLocatorFactory.getUriLocators().isEmpty());
  }

  @Test
  public void testWithEmptyUriLocators() {
  	Mockito.when(filterConfig.getInitParameter(ConfigurableWroManagerFactory.PARAM_URI_LOCATORS)).thenReturn("");
  	initFactory(filterConfig);
    Assert.assertTrue(uriLocatorFactory.getUriLocators().isEmpty());
  }

  @Test(expected=WroRuntimeException.class)
  public void cannotUseInvalidUriLocatorsSet() {
    final FilterConfig filterConfig = Mockito.mock(FilterConfig.class);
    Mockito.when(filterConfig.getInitParameter(ConfigurableWroManagerFactory.PARAM_URI_LOCATORS)).thenReturn("INVALID1,INVALID2");
    initFactory(filterConfig);
    uriLocatorFactory.getUriLocators();
  }

  @Test
  public void testWhenValidLocatorsSet() {
    configureValidUriLocators(filterConfig);
    Assert.assertEquals(3, uriLocatorFactory.getUriLocators().size());
  }

  /**
   * @param filterConfig
   */
  private void configureValidUriLocators(final FilterConfig filterConfig) {
    Mockito.when(filterConfig.getInitParameter(ConfigurableWroManagerFactory.PARAM_URI_LOCATORS)).thenReturn("servletContext, url, classpath");
    initFactory(filterConfig);
  }

  @Test
  public void testProcessorsExecutionOrder() {
    configureValidUriLocators(filterConfig);
    Mockito.when(filterConfig.getInitParameter(ConfigurableProcessorsFactory.PARAM_PRE_PROCESSORS)).thenReturn(JSMinProcessor.ALIAS + "," + CssImportPreProcessor.ALIAS + "," + CssVariablesProcessor.ALIAS);
    initFactory(filterConfig);
    final List<ResourcePreProcessor> list = (List<ResourcePreProcessor>) processorsFactory.getPreProcessors();
>>>>>>> 427f6437
    Assert.assertEquals(JSMinProcessor.class, list.get(0).getClass());
    Assert.assertEquals(CssImportPreProcessor.class, list.get(1).getClass());
    Assert.assertEquals(CssVariablesProcessor.class, list.get(2).getClass());
  }

  @Test
  public void testWithEmptyPreProcessors() {
<<<<<<< HEAD
    Mockito.when(filterConfig.getInitParameter(ConfigurableWroManagerFactory.PARAM_PRE_PROCESSORS)).thenReturn("");
=======
    configureValidUriLocators(filterConfig);
    Mockito.when(filterConfig.getInitParameter(ConfigurableProcessorsFactory.PARAM_PRE_PROCESSORS)).thenReturn("");
>>>>>>> 427f6437
    initFactory(filterConfig);
    Assert.assertTrue(processorsFactory.getPreProcessors().isEmpty());
  }

  @Test(expected=WroRuntimeException.class)
  public void cannotUseInvalidPreProcessorsSet() {
    final FilterConfig filterConfig = Mockito.mock(FilterConfig.class);
<<<<<<< HEAD
    Mockito.when(filterConfig.getInitParameter(ConfigurableWroManagerFactory.PARAM_PRE_PROCESSORS)).thenReturn("INVALID1,INVALID2");
=======
    configureValidUriLocators(filterConfig);
    Mockito.when(filterConfig.getInitParameter(ConfigurableProcessorsFactory.PARAM_PRE_PROCESSORS)).thenReturn("INVALID1,INVALID2");
>>>>>>> 427f6437
    initFactory(filterConfig);
    processorsFactory.getPreProcessors();
  }

  @Test
  public void testWhenValidPreProcessorsSet() {
<<<<<<< HEAD
    Mockito.when(filterConfig.getInitParameter(ConfigurableWroManagerFactory.PARAM_PRE_PROCESSORS)).thenReturn("cssUrlRewriting");
=======
    configureValidUriLocators(filterConfig);
    Mockito.when(filterConfig.getInitParameter(ConfigurableProcessorsFactory.PARAM_PRE_PROCESSORS)).thenReturn("cssUrlRewriting");
>>>>>>> 427f6437
    initFactory(filterConfig);
    Assert.assertEquals(1, processorsFactory.getPreProcessors().size());
  }

  @Test
  public void testWithEmptyPostProcessors() {
<<<<<<< HEAD
    Mockito.when(filterConfig.getInitParameter(ConfigurableWroManagerFactory.PARAM_POST_PROCESSORS)).thenReturn("");
=======
    configureValidUriLocators(filterConfig);
    Mockito.when(filterConfig.getInitParameter(ConfigurableProcessorsFactory.PARAM_POST_PROCESSORS)).thenReturn("");
>>>>>>> 427f6437
    initFactory(filterConfig);
    Assert.assertTrue(processorsFactory.getPostProcessors().isEmpty());
  }

  @Test(expected=WroRuntimeException.class)
  public void cannotUseInvalidPostProcessorsSet() {
<<<<<<< HEAD
    Mockito.when(filterConfig.getInitParameter(ConfigurableWroManagerFactory.PARAM_POST_PROCESSORS)).thenReturn("INVALID1,INVALID2");
=======
    configureValidUriLocators(filterConfig);
    Mockito.when(filterConfig.getInitParameter(ConfigurableProcessorsFactory.PARAM_POST_PROCESSORS)).thenReturn("INVALID1,INVALID2");
>>>>>>> 427f6437
    initFactory(filterConfig);
    processorsFactory.getPostProcessors();
  }

  @Test
  public void testWhenValidPostProcessorsSet() {
<<<<<<< HEAD
    Mockito.when(filterConfig.getInitParameter(ConfigurableWroManagerFactory.PARAM_POST_PROCESSORS)).thenReturn("cssMinJawr, jsMin, cssVariables");
=======
    configureValidUriLocators(filterConfig);
    Mockito.when(filterConfig.getInitParameter(ConfigurableProcessorsFactory.PARAM_POST_PROCESSORS)).thenReturn("cssMinJawr, jsMin, cssVariables");
>>>>>>> 427f6437
    initFactory(filterConfig);
    Assert.assertEquals(3, processorsFactory.getPostProcessors().size());
  }
}<|MERGE_RESOLUTION|>--- conflicted
+++ resolved
@@ -18,18 +18,13 @@
 
 import ro.isdc.wro.WroRuntimeException;
 import ro.isdc.wro.config.Context;
-<<<<<<< HEAD
 import ro.isdc.wro.model.resource.processor.ResourceProcessor;
-=======
-import ro.isdc.wro.model.resource.locator.factory.SimpleUriLocatorFactory;
-import ro.isdc.wro.model.resource.locator.factory.UriLocatorFactory;
-import ro.isdc.wro.model.resource.processor.ResourcePreProcessor;
 import ro.isdc.wro.model.resource.processor.factory.ConfigurableProcessorsFactory;
 import ro.isdc.wro.model.resource.processor.factory.ProcessorsFactory;
->>>>>>> 427f6437
 import ro.isdc.wro.model.resource.processor.impl.css.CssImportPreProcessor;
 import ro.isdc.wro.model.resource.processor.impl.css.CssVariablesProcessor;
 import ro.isdc.wro.model.resource.processor.impl.js.JSMinProcessor;
+
 
 /**
  * TestConfigurableWroManagerFactory.
@@ -40,164 +35,98 @@
 public class TestConfigurableWroManagerFactory {
   private ConfigurableWroManagerFactory factory;
   private FilterConfig filterConfig;
-  private SimpleUriLocatorFactory uriLocatorFactory;
   private ProcessorsFactory processorsFactory;
 
+
   public void initFactory(final FilterConfig filterConfig) {
-    //init context
+    // init context
     final HttpServletRequest request = Mockito.mock(HttpServletRequest.class);
     final HttpServletResponse response = Mockito.mock(HttpServletResponse.class);
     Context.set(Context.webContext(request, response, filterConfig));
 
     factory = new ConfigurableWroManagerFactory() {
       @Override
-      protected UriLocatorFactory newUriLocatorFactory() {
-        return uriLocatorFactory = (SimpleUriLocatorFactory) super.newUriLocatorFactory();
-      };
-      @Override
       protected ProcessorsFactory newProcessorsFactory() {
         return processorsFactory = super.newProcessorsFactory();
       };
     };
-    //create one instance for test
+    // create one instance for test
     factory.create();
   }
+
 
   @Before
   public void setUp() {
     filterConfig = Mockito.mock(FilterConfig.class);
   }
 
+
   @After
   public void tearDown() {
-  	Context.unset();
+    Context.unset();
   }
 
-<<<<<<< HEAD
 
   @Test
   public void testProcessorsExecutionOrder() {
-    Mockito.when(filterConfig.getInitParameter(ConfigurableWroManagerFactory.PARAM_PRE_PROCESSORS)).thenReturn(JSMinProcessor.ALIAS + "," + CssImportPreProcessor.ALIAS + "," + CssVariablesProcessor.ALIAS);
+    Mockito.when(filterConfig.getInitParameter(ConfigurableProcessorsFactory.PARAM_PRE_PROCESSORS)).thenReturn(
+      JSMinProcessor.ALIAS + "," + CssImportPreProcessor.ALIAS + "," + CssVariablesProcessor.ALIAS);
     initFactory(filterConfig);
-    final List<ResourceProcessor> list = factory.getPreProcessors();
-=======
-  @Test
-  public void testWhenNoUriLocatorsParamSet() {
-  	initFactory(filterConfig);
-    factory.create();
-  	Assert.assertTrue(uriLocatorFactory.getUriLocators().isEmpty());
-  }
-
-  @Test
-  public void testWithEmptyUriLocators() {
-  	Mockito.when(filterConfig.getInitParameter(ConfigurableWroManagerFactory.PARAM_URI_LOCATORS)).thenReturn("");
-  	initFactory(filterConfig);
-    Assert.assertTrue(uriLocatorFactory.getUriLocators().isEmpty());
-  }
-
-  @Test(expected=WroRuntimeException.class)
-  public void cannotUseInvalidUriLocatorsSet() {
-    final FilterConfig filterConfig = Mockito.mock(FilterConfig.class);
-    Mockito.when(filterConfig.getInitParameter(ConfigurableWroManagerFactory.PARAM_URI_LOCATORS)).thenReturn("INVALID1,INVALID2");
-    initFactory(filterConfig);
-    uriLocatorFactory.getUriLocators();
-  }
-
-  @Test
-  public void testWhenValidLocatorsSet() {
-    configureValidUriLocators(filterConfig);
-    Assert.assertEquals(3, uriLocatorFactory.getUriLocators().size());
-  }
-
-  /**
-   * @param filterConfig
-   */
-  private void configureValidUriLocators(final FilterConfig filterConfig) {
-    Mockito.when(filterConfig.getInitParameter(ConfigurableWroManagerFactory.PARAM_URI_LOCATORS)).thenReturn("servletContext, url, classpath");
-    initFactory(filterConfig);
-  }
-
-  @Test
-  public void testProcessorsExecutionOrder() {
-    configureValidUriLocators(filterConfig);
-    Mockito.when(filterConfig.getInitParameter(ConfigurableProcessorsFactory.PARAM_PRE_PROCESSORS)).thenReturn(JSMinProcessor.ALIAS + "," + CssImportPreProcessor.ALIAS + "," + CssVariablesProcessor.ALIAS);
-    initFactory(filterConfig);
-    final List<ResourcePreProcessor> list = (List<ResourcePreProcessor>) processorsFactory.getPreProcessors();
->>>>>>> 427f6437
+    final List<ResourceProcessor> list = (List<ResourceProcessor>)processorsFactory.getPreProcessors();
     Assert.assertEquals(JSMinProcessor.class, list.get(0).getClass());
     Assert.assertEquals(CssImportPreProcessor.class, list.get(1).getClass());
     Assert.assertEquals(CssVariablesProcessor.class, list.get(2).getClass());
   }
 
+
   @Test
   public void testWithEmptyPreProcessors() {
-<<<<<<< HEAD
-    Mockito.when(filterConfig.getInitParameter(ConfigurableWroManagerFactory.PARAM_PRE_PROCESSORS)).thenReturn("");
-=======
-    configureValidUriLocators(filterConfig);
     Mockito.when(filterConfig.getInitParameter(ConfigurableProcessorsFactory.PARAM_PRE_PROCESSORS)).thenReturn("");
->>>>>>> 427f6437
     initFactory(filterConfig);
     Assert.assertTrue(processorsFactory.getPreProcessors().isEmpty());
   }
 
-  @Test(expected=WroRuntimeException.class)
+
+  @Test(expected = WroRuntimeException.class)
   public void cannotUseInvalidPreProcessorsSet() {
     final FilterConfig filterConfig = Mockito.mock(FilterConfig.class);
-<<<<<<< HEAD
-    Mockito.when(filterConfig.getInitParameter(ConfigurableWroManagerFactory.PARAM_PRE_PROCESSORS)).thenReturn("INVALID1,INVALID2");
-=======
-    configureValidUriLocators(filterConfig);
-    Mockito.when(filterConfig.getInitParameter(ConfigurableProcessorsFactory.PARAM_PRE_PROCESSORS)).thenReturn("INVALID1,INVALID2");
->>>>>>> 427f6437
+    Mockito.when(filterConfig.getInitParameter(ConfigurableProcessorsFactory.PARAM_PRE_PROCESSORS)).thenReturn(
+      "INVALID1,INVALID2");
     initFactory(filterConfig);
     processorsFactory.getPreProcessors();
   }
 
+
   @Test
   public void testWhenValidPreProcessorsSet() {
-<<<<<<< HEAD
-    Mockito.when(filterConfig.getInitParameter(ConfigurableWroManagerFactory.PARAM_PRE_PROCESSORS)).thenReturn("cssUrlRewriting");
-=======
-    configureValidUriLocators(filterConfig);
-    Mockito.when(filterConfig.getInitParameter(ConfigurableProcessorsFactory.PARAM_PRE_PROCESSORS)).thenReturn("cssUrlRewriting");
->>>>>>> 427f6437
+    Mockito.when(filterConfig.getInitParameter(ConfigurableProcessorsFactory.PARAM_PRE_PROCESSORS)).thenReturn(
+      "cssUrlRewriting");
     initFactory(filterConfig);
     Assert.assertEquals(1, processorsFactory.getPreProcessors().size());
   }
 
+
   @Test
   public void testWithEmptyPostProcessors() {
-<<<<<<< HEAD
-    Mockito.when(filterConfig.getInitParameter(ConfigurableWroManagerFactory.PARAM_POST_PROCESSORS)).thenReturn("");
-=======
-    configureValidUriLocators(filterConfig);
     Mockito.when(filterConfig.getInitParameter(ConfigurableProcessorsFactory.PARAM_POST_PROCESSORS)).thenReturn("");
->>>>>>> 427f6437
     initFactory(filterConfig);
     Assert.assertTrue(processorsFactory.getPostProcessors().isEmpty());
   }
 
-  @Test(expected=WroRuntimeException.class)
+
+  @Test(expected = WroRuntimeException.class)
   public void cannotUseInvalidPostProcessorsSet() {
-<<<<<<< HEAD
-    Mockito.when(filterConfig.getInitParameter(ConfigurableWroManagerFactory.PARAM_POST_PROCESSORS)).thenReturn("INVALID1,INVALID2");
-=======
-    configureValidUriLocators(filterConfig);
-    Mockito.when(filterConfig.getInitParameter(ConfigurableProcessorsFactory.PARAM_POST_PROCESSORS)).thenReturn("INVALID1,INVALID2");
->>>>>>> 427f6437
+    Mockito.when(filterConfig.getInitParameter(ConfigurableProcessorsFactory.PARAM_POST_PROCESSORS)).thenReturn(
+      "INVALID1,INVALID2");
     initFactory(filterConfig);
     processorsFactory.getPostProcessors();
   }
 
+
   @Test
   public void testWhenValidPostProcessorsSet() {
-<<<<<<< HEAD
-    Mockito.when(filterConfig.getInitParameter(ConfigurableWroManagerFactory.PARAM_POST_PROCESSORS)).thenReturn("cssMinJawr, jsMin, cssVariables");
-=======
-    configureValidUriLocators(filterConfig);
-    Mockito.when(filterConfig.getInitParameter(ConfigurableProcessorsFactory.PARAM_POST_PROCESSORS)).thenReturn("cssMinJawr, jsMin, cssVariables");
->>>>>>> 427f6437
+    Mockito.when(filterConfig.getInitParameter(ConfigurableProcessorsFactory.PARAM_POST_PROCESSORS)).thenReturn(
+      "cssMinJawr, jsMin, cssVariables");
     initFactory(filterConfig);
     Assert.assertEquals(3, processorsFactory.getPostProcessors().size());
   }
