/*
 * Copyright (c) 2008. All rights reserved.
 */
package ro.isdc.wro.manager;

import java.io.BufferedInputStream;
import java.io.ByteArrayInputStream;
import java.io.ByteArrayOutputStream;
import java.io.File;
import java.io.IOException;
import java.io.InputStream;
import java.io.Reader;
import java.io.Writer;
import java.net.URL;
import java.util.Arrays;

import javax.servlet.FilterConfig;
import javax.servlet.http.HttpServletRequest;
import javax.servlet.http.HttpServletResponse;

import junit.framework.Assert;

import org.apache.commons.io.output.WriterOutputStream;
import org.junit.After;
import org.junit.Before;
import org.junit.Ignore;
import org.junit.Test;
import org.mockito.Mockito;
import org.mockito.invocation.InvocationOnMock;
import org.mockito.stubbing.Answer;
import org.slf4j.Logger;
import org.slf4j.LoggerFactory;

import ro.isdc.wro.WroRuntimeException;
import ro.isdc.wro.config.Context;
import ro.isdc.wro.config.jmx.WroConfiguration;
import ro.isdc.wro.http.DelegatingServletOutputStream;
import ro.isdc.wro.http.HttpHeader;
import ro.isdc.wro.http.UnauthorizedRequestException;
import ro.isdc.wro.manager.factory.BaseWroManagerFactory;
import ro.isdc.wro.manager.factory.NoProcessorsWroManagerFactory;
import ro.isdc.wro.model.WroModel;
import ro.isdc.wro.model.factory.WroModelFactoryDecorator;
import ro.isdc.wro.model.factory.XmlModelFactory;
import ro.isdc.wro.model.group.DefaultGroupExtractor;
import ro.isdc.wro.model.group.Group;
import ro.isdc.wro.model.group.GroupExtractor;
import ro.isdc.wro.model.resource.Resource;
import ro.isdc.wro.model.resource.ResourceType;
import ro.isdc.wro.model.resource.locator.ResourceLocator;
import ro.isdc.wro.model.resource.locator.support.UrlResourceLocator;
import ro.isdc.wro.model.resource.processor.ResourceProcessor;
import ro.isdc.wro.model.resource.processor.factory.DefaultProcesorsFactory;
import ro.isdc.wro.model.resource.processor.factory.ProcessorsFactory;
import ro.isdc.wro.model.resource.processor.impl.css.CssUrlRewritingProcessor;
import ro.isdc.wro.model.resource.util.CRC32HashBuilder;
import ro.isdc.wro.model.resource.util.MD5HashBuilder;
import ro.isdc.wro.util.WroTestUtils;
import ro.isdc.wro.util.io.UnclosableBufferedInputStream;


/**
 * TestWroManager.java.
 *
 * @author Alex Objelean
 * @created Created on Nov 3, 2008
 */
public class TestWroManager {
  private static final Logger LOG = LoggerFactory.getLogger(TestWroManager.class);

  /**
   * A processor which which uses a {@link WroManager} during processor, in order to process a single group, which
   * resource is the pre processed resource of this processor.
   */
  private static final class WroManagerProcessor
<<<<<<< HEAD
      implements ResourceProcessor {
    private final WroManager manager = new BaseWroManagerFactory() {
      @Override
      protected ProcessorsFactory newProcessorsFactory() {
        return new DefaultProcesorsFactory();
      };
    }.create();
=======
    implements ResourcePreProcessor {
    private final WroManager manager = new BaseWroManagerFactory().create();
>>>>>>> ad4db843


    public void process(final Resource resource, final Reader reader, final Writer writer)
      throws IOException {
      LOG.debug("resource: {}", resource);

      final HttpServletRequest request = Mockito.mock(HttpServletRequest.class);
      final HttpServletResponse response = Context.get().getResponse();

      Mockito.when(response.getOutputStream()).thenReturn(
        new DelegatingServletOutputStream(new WriterOutputStream(writer)));
      Mockito.when(request.getRequestURI()).thenReturn("");

      final WroConfiguration config = new WroConfiguration();
      // we don't need caching here, otherwise we'll have clashing during unit tests.
      config.setDebug(true);
      config.setDisableCache(true);
      Context.set(Context.webContext(request, response, Mockito.mock(FilterConfig.class)), config);

      // create a groupExtractor which always return the same group name.
      final String groupName = "group";
      final GroupExtractor groupExtractor = new DefaultGroupExtractor() {
        @Override
        public String getGroupName(final HttpServletRequest request) {
          return groupName;
        }


        @Override
        public ResourceType getResourceType(final HttpServletRequest request) {
          return resource.getType();
        }
      };
      // this manager will make sure that we always process a model holding one group which has only one resource.
      manager.setModelFactory(new WroModelFactoryDecorator(getValidModelFactory()) {
        @Override
        public WroModel create() {

          final Group group = new Group("group");
          group.setResources(Arrays.asList(new Resource[] { resource }));
          final WroModel model = super.create();
          model.setGroups(Arrays.asList(group));
          return model;
        }
      });
      manager.setGroupExtractor(groupExtractor);
      manager.process();
    }
  }

  private WroManager manager;


  @Before
  public void setUp() {
    final Context context = Context.webContext(Mockito.mock(HttpServletRequest.class),
      Mockito.mock(HttpServletResponse.class, Mockito.RETURNS_DEEP_STUBS), Mockito.mock(FilterConfig.class));
    Context.set(context, newConfigWithUpdatePeriodValue(0));
    final WroManagerFactory factory = new BaseWroManagerFactory();
    manager = factory.create();
    manager.setModelFactory(getValidModelFactory());
  }

  private class GenericTestBuilder {
    /**
     * Perform a processing on a group extracted from requestUri and compares with the expectedResourceUri content.
     *
     * @param requestUri contains the group name to process.
     * @param expectedResourceUri the uri of the resource which has the expected content.
     */
    public void processAndCompare(final String requestUri, final String expectedResourceUri)
      throws Exception {
      final HttpServletRequest request = Mockito.mock(HttpServletRequest.class);
      final HttpServletResponse response = Context.get().getResponse();

      final ByteArrayOutputStream out = new ByteArrayOutputStream();
      Mockito.when(response.getOutputStream()).thenReturn(new DelegatingServletOutputStream(out));
      Mockito.when(request.getRequestURI()).thenReturn(requestUri);

      Context.set(Context.webContext(request, response, Mockito.mock(FilterConfig.class)));

      onBeforeProcess();

      manager.process();

      // compare written bytes to output stream with the content from specified css.
      final InputStream expectedInputStream = new UnclosableBufferedInputStream(
        WroTestUtils.getInputStream(expectedResourceUri));
      final InputStream actualInputStream = new BufferedInputStream(new ByteArrayInputStream(out.toByteArray()));
      expectedInputStream.reset();
      WroTestUtils.compare(expectedInputStream, actualInputStream);
      expectedInputStream.close();
      actualInputStream.close();
    }


    /**
     * Allow to execute custom logic before the actual processing is done.
     */
    protected void onBeforeProcess() {}
  }


  /**
   * @return a {@link XmlModelFactory} pointing to a valid config resource.
   */
  private static XmlModelFactory getValidModelFactory() {
    return new XmlModelFactory() {
      @Override
      protected ResourceLocator getModelResourceLocator() {
        return new UrlResourceLocator(TestWroManager.class.getResource("wro.xml"));
      }
    };
  }


  /**
   * Ignored because it fails when running the test from command line.
   *
   * @throws Exception
   */
  @Ignore
  @Test
  public void testFromFolder()
<<<<<<< HEAD
      throws Exception {
    final ResourceProcessor processor = new WroManagerProcessor();
=======
    throws Exception {
    final ResourcePreProcessor processor = new WroManagerProcessor();
>>>>>>> ad4db843
    final URL url = getClass().getResource("wroManager");

    final File testFolder = new File(url.getFile(), "test");
    final File expectedFolder = new File(url.getFile(), "expected");
    WroTestUtils.compareFromDifferentFoldersByExtension(testFolder, expectedFolder, "js", processor);
    WroTestUtils.compareFromDifferentFoldersByExtension(testFolder, expectedFolder, "css", processor);
  }


  /**
   * Initialize {@link WroConfiguration} object with cacheUpdatePeriod & modelUpdatePeriod equal with provided argument.
   */
  private WroConfiguration newConfigWithUpdatePeriodValue(final long periodValue) {
    final WroConfiguration config = new WroConfiguration();
    config.setCacheUpdatePeriod(periodValue);
    config.setModelUpdatePeriod(periodValue);
    config.setDisableCache(true);
    return config;
  }


  @After
  public void tearDown() {
    manager.destroy();
    Context.unset();
  }


  @Test
  public void testNoProcessorWroManagerFactory()
    throws IOException {
    final WroManagerFactory factory = new NoProcessorsWroManagerFactory();
    manager = factory.create();
    manager.setModelFactory(getValidModelFactory());
    final HttpServletRequest request = Mockito.mock(HttpServletRequest.class);
    final HttpServletResponse response = Context.get().getResponse();

    final ByteArrayOutputStream out = new ByteArrayOutputStream();
    Mockito.when(response.getOutputStream()).thenReturn(new DelegatingServletOutputStream(out));
    Mockito.when(request.getRequestURI()).thenReturn("/app/g1.css");

    Context.set(Context.webContext(request, response, Mockito.mock(FilterConfig.class)));

    manager.process();
    // compare written bytes to output stream with the content from specified css.
    WroTestUtils.compare(WroTestUtils.getInputStream("classpath:ro/isdc/wro/manager/noProcessorsResult.css"),
      new ByteArrayInputStream(out.toByteArray()));
  }


  @Test
  public void testDuplicatedResourcesShouldBeSkipped()
    throws Exception {
    new GenericTestBuilder().processAndCompare("/repeatedResources.js", "classpath:ro/isdc/wro/manager/repeated-out.js");
  }


  @Test
  public void testWildcardDuplicatedResourcesShouldBeSkiped()
    throws Exception {
    new GenericTestBuilder().processAndCompare("/wildcardRepeatedResources.js",
      "classpath:ro/isdc/wro/manager/wildcardRepeated-out.js");
  }


  @Test
  public void testMinimizeAttributeIsFalseOnResource()
    throws Exception {
    new GenericTestBuilder().processAndCompare("/resourceMinimizeFalse.js", "classpath:ro/isdc/wro/manager/sample.js");
  }


  @Test
  public void testMinimizeAttributeIsTrueOnResource()
    throws Exception {
    new GenericTestBuilder().processAndCompare("/resourceMinimizeTrue.js",
      "classpath:ro/isdc/wro/manager/sample.min.js");
  }


  @Test
  public void testWildcardGroupResources()
    throws Exception {
    new GenericTestBuilder().processAndCompare("/wildcardResources.js", "classpath:ro/isdc/wro/manager/wildcard-out.js");
  }


  /**
   * Test that when ignoreMissingResource is true and IOException is thrown by a processor, no exception is thrown.
   *
   * @throws Exception
   */
  @Test
  public void testCssWithInvalidImport()
    throws Exception {
    new GenericTestBuilder().processAndCompare("/invalidImport.css",
      "classpath:ro/isdc/wro/manager/invalidImport-out.css");
  }


  @Test(expected = WroRuntimeException.class)
  public void testCssWithInvalidImportAndIgnoreFalse()
    throws Exception {
    new GenericTestBuilder() {
      @Override
      protected void onBeforeProcess() {
        Context.get().getConfig().setIgnoreMissingResources(false);
      };
    }.processAndCompare("/invalidImport.css", "classpath:ro/isdc/wro/manager/invalidImport-out.css");
  }


  @Test
  public void processValidModel()
    throws IOException {
    final HttpServletRequest request = Mockito.mock(HttpServletRequest.class);
    final HttpServletResponse response = Mockito.mock(HttpServletResponse.class, Mockito.RETURNS_DEEP_STUBS);
    Mockito.when(request.getRequestURI()).thenReturn("/app/g1.css");

    // Test also that ETag header value contains quotes
    Mockito.doAnswer(new Answer<Void>() {
      public Void answer(final InvocationOnMock invocation)
        throws Throwable {
        LOG.debug("Header: " + Arrays.toString(invocation.getArguments()));
        final Object[] arguments = invocation.getArguments();
        if (HttpHeader.ETAG.toString().equals(arguments[0])) {
          final String etagHeaderValue = (String)arguments[1];
          Assert.assertTrue(etagHeaderValue.matches("\".*?\""));
        }
        return null;
      }
    }).when(response).setHeader(Mockito.anyString(), Mockito.anyString());

    Context.set(Context.webContext(request, response, Mockito.mock(FilterConfig.class)));

    manager.process();
  }


  @Test
  public void testManagerWithSchedulerAndUpdatePeriodSet()
    throws Exception {
    final HttpServletRequest request = Mockito.mock(HttpServletRequest.class);
    Mockito.when(request.getRequestURI()).thenReturn("/app/g1.css");
    final Context context = Context.webContext(request,
      Mockito.mock(HttpServletResponse.class, Mockito.RETURNS_DEEP_STUBS), Mockito.mock(FilterConfig.class));
    final WroConfiguration config = new WroConfiguration();
    // make it run each 1 second
    config.setModelUpdatePeriod(1);
    config.setCacheUpdatePeriod(1);
    Context.set(context, config);
    manager.process();
    // let scheduler run a while
    Thread.sleep(1300);
  }


  /**
   * Test how manager behaves when the update period value is greater than zero and the scheduler starts.
   *
   * @throws Exception
   */
  @Test
  public void testManagerWhenSchedulerIsStarted()
    throws Exception {
    newConfigWithUpdatePeriodValue(1);
    final HttpServletRequest request = Mockito.mock(HttpServletRequest.class);
    final HttpServletResponse response = Context.get().getResponse();
    Mockito.when(request.getRequestURI()).thenReturn("/app/g1.css");

    Context.set(Context.webContext(request, response, Mockito.mock(FilterConfig.class)));

    manager.process();
    // allow thread to do its job
    Thread.sleep(500);
  }


  @Test(expected = UnauthorizedRequestException.class)
  public void testProxyUnauthorizedRequest()
    throws Exception {
    processProxyWithResourceId("test");
  }


  private void processProxyWithResourceId(final String resourceId)
    throws IOException {
    final HttpServletRequest request = Mockito.mock(HttpServletRequest.class);
    Mockito.when(request.getParameter(CssUrlRewritingProcessor.PARAM_RESOURCE_ID)).thenReturn(resourceId);
    Mockito.when(request.getRequestURI()).thenReturn(
      CssUrlRewritingProcessor.PATH_RESOURCES + "?" + CssUrlRewritingProcessor.PARAM_RESOURCE_ID + "=" + resourceId);

    final WroConfiguration config = new WroConfiguration();
    // we don't need caching here, otherwise we'll have clashing during unit tests.
    config.setDisableCache(true);

    Context.set(
<<<<<<< HEAD
        Context.webContext(request, Mockito.mock(HttpServletResponse.class, Mockito.RETURNS_DEEP_STUBS),
            Mockito.mock(FilterConfig.class)), newConfigWithUpdatePeriodValue(0));
=======
      Context.webContext(request, Mockito.mock(HttpServletResponse.class, Mockito.RETURNS_DEEP_STUBS),
        Mockito.mock(FilterConfig.class)), newConfigWithUpdatePeriodValue(0));
>>>>>>> ad4db843
    manager.process();
  }


  @Test
  public void testCRC32Fingerprint()
    throws Exception {
    manager.setHashBuilder(new CRC32HashBuilder());
    final String path = manager.encodeVersionIntoGroupPath("g3", ResourceType.CSS, true);
    Assert.assertEquals("daa1bb3c/g3.css?minimize=true", path);
  }


  @Test
  public void testMD5Fingerprint()
    throws Exception {
    manager.setHashBuilder(new MD5HashBuilder());
    final String path = manager.encodeVersionIntoGroupPath("g3", ResourceType.CSS, true);
    Assert.assertEquals("42b98f2980dc1366cf1d2677d4891eda/g3.css?minimize=true", path);
  }


  @Test
  public void testSHA1DefaultHashBuilder()
    throws Exception {
    final String path = manager.encodeVersionIntoGroupPath("g3", ResourceType.CSS, true);
    Assert.assertEquals("51e6de8dde498cb0bf082b2cd80323fca19eef5/g3.css?minimize=true", path);
  }
}<|MERGE_RESOLUTION|>--- conflicted
+++ resolved
@@ -50,8 +50,6 @@
 import ro.isdc.wro.model.resource.locator.ResourceLocator;
 import ro.isdc.wro.model.resource.locator.support.UrlResourceLocator;
 import ro.isdc.wro.model.resource.processor.ResourceProcessor;
-import ro.isdc.wro.model.resource.processor.factory.DefaultProcesorsFactory;
-import ro.isdc.wro.model.resource.processor.factory.ProcessorsFactory;
 import ro.isdc.wro.model.resource.processor.impl.css.CssUrlRewritingProcessor;
 import ro.isdc.wro.model.resource.util.CRC32HashBuilder;
 import ro.isdc.wro.model.resource.util.MD5HashBuilder;
@@ -73,18 +71,8 @@
    * resource is the pre processed resource of this processor.
    */
   private static final class WroManagerProcessor
-<<<<<<< HEAD
-      implements ResourceProcessor {
-    private final WroManager manager = new BaseWroManagerFactory() {
-      @Override
-      protected ProcessorsFactory newProcessorsFactory() {
-        return new DefaultProcesorsFactory();
-      };
-    }.create();
-=======
-    implements ResourcePreProcessor {
+    implements ResourceProcessor {
     private final WroManager manager = new BaseWroManagerFactory().create();
->>>>>>> ad4db843
 
 
     public void process(final Resource resource, final Reader reader, final Writer writer)
@@ -209,13 +197,8 @@
   @Ignore
   @Test
   public void testFromFolder()
-<<<<<<< HEAD
-      throws Exception {
+    throws Exception {
     final ResourceProcessor processor = new WroManagerProcessor();
-=======
-    throws Exception {
-    final ResourcePreProcessor processor = new WroManagerProcessor();
->>>>>>> ad4db843
     final URL url = getClass().getResource("wroManager");
 
     final File testFolder = new File(url.getFile(), "test");
@@ -413,13 +396,8 @@
     config.setDisableCache(true);
 
     Context.set(
-<<<<<<< HEAD
         Context.webContext(request, Mockito.mock(HttpServletResponse.class, Mockito.RETURNS_DEEP_STUBS),
             Mockito.mock(FilterConfig.class)), newConfigWithUpdatePeriodValue(0));
-=======
-      Context.webContext(request, Mockito.mock(HttpServletResponse.class, Mockito.RETURNS_DEEP_STUBS),
-        Mockito.mock(FilterConfig.class)), newConfigWithUpdatePeriodValue(0));
->>>>>>> ad4db843
     manager.process();
   }
 
