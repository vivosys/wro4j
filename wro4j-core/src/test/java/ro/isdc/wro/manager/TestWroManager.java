--- conflicted
+++ resolved
@@ -27,7 +27,6 @@
 import org.junit.After;
 import org.junit.Before;
 import org.junit.Test;
-import org.mockito.InjectMocks;
 import org.mockito.Mock;
 import org.mockito.Mockito;
 import org.mockito.MockitoAnnotations;
@@ -45,7 +44,6 @@
 import ro.isdc.wro.http.support.DelegatingServletOutputStream;
 import ro.isdc.wro.http.support.HttpHeader;
 import ro.isdc.wro.manager.callback.LifecycleCallback;
-import ro.isdc.wro.manager.callback.LifecycleCallbackSupport;
 import ro.isdc.wro.manager.callback.PerformanceLoggerCallback;
 import ro.isdc.wro.manager.factory.BaseWroManagerFactory;
 import ro.isdc.wro.manager.factory.InjectableWroManagerFactoryDecorator;
@@ -57,19 +55,12 @@
 import ro.isdc.wro.model.group.DefaultGroupExtractor;
 import ro.isdc.wro.model.group.Group;
 import ro.isdc.wro.model.group.GroupExtractor;
-import ro.isdc.wro.model.group.processor.Injector;
-import ro.isdc.wro.model.group.processor.InjectorBuilder;
 import ro.isdc.wro.model.resource.Resource;
 import ro.isdc.wro.model.resource.ResourceType;
-<<<<<<< HEAD
 import ro.isdc.wro.model.resource.locator.ResourceLocator;
 import ro.isdc.wro.model.resource.locator.support.UrlResourceLocator;
 import ro.isdc.wro.model.resource.processor.ResourceProcessor;
-import ro.isdc.wro.model.resource.processor.impl.css.CssUrlRewritingProcessor;
-=======
-import ro.isdc.wro.model.resource.processor.ResourcePreProcessor;
 import ro.isdc.wro.model.resource.support.ResourceAuthorizationManager;
->>>>>>> 9cc76856
 import ro.isdc.wro.model.resource.support.hash.CRC32HashStrategy;
 import ro.isdc.wro.model.resource.support.hash.MD5HashStrategy;
 import ro.isdc.wro.util.AbstractDecorator;
@@ -86,31 +77,8 @@
  */
 public class TestWroManager {
   private static final Logger LOG = LoggerFactory.getLogger(TestWroManager.class);
-  /**
-   * Used to test simple operations.
-   */
-  @InjectMocks
-  private WroManager victim;
   @Mock
   private ResourceAuthorizationManager mockAuthorizationManager;
-  /**
-   * Used to test more complex use-cases.
-   */
-  private WroManagerFactory managerFactory;
-  
-  @Before
-  public void setUp() {
-    final Context context = Context.webContext(Mockito.mock(HttpServletRequest.class),
-        Mockito.mock(HttpServletResponse.class, Mockito.RETURNS_DEEP_STUBS), Mockito.mock(FilterConfig.class));
-    Context.set(context, newConfigWithUpdatePeriodValue(0));
-    managerFactory = new InjectableWroManagerFactoryDecorator(new BaseWroManagerFactory().setModelFactory(getValidModelFactory()));
-    MockitoAnnotations.initMocks(this);
-    
-    final Injector injector = new InjectorBuilder().setWroManager(managerFactory.create()).setResourceAuthorizationManager(
-        mockAuthorizationManager).build();
-    injector.inject(victim);
-  }
-
   /**
    * A processor which which uses a {@link WroManager} during processor, in order to process a single group, whose
    * resource is the pre processed resource of this processor.
@@ -169,6 +137,17 @@
     }
   }
   
+  private WroManagerFactory managerFactory;
+  
+  @Before
+  public void setUp() {
+    MockitoAnnotations.initMocks(this);
+    final Context context = Context.webContext(Mockito.mock(HttpServletRequest.class),
+        Mockito.mock(HttpServletResponse.class, Mockito.RETURNS_DEEP_STUBS), Mockito.mock(FilterConfig.class));
+    Context.set(context, newConfigWithUpdatePeriodValue(0));
+    managerFactory = new BaseWroManagerFactory().setModelFactory(getValidModelFactory());
+  }
+  
   private class GenericTestBuilder {
     /**
      * Perform a processing on a group extracted from requestUri and compares with the expectedResourceUri content.
@@ -257,13 +236,13 @@
 
   @Test
   public void shouldClearAuthorizationManagerWhenCachePeriodChanged() {
-    victim.onCachePeriodChanged(1);
+    managerFactory.onCachePeriodChanged(1);
     verify(mockAuthorizationManager, atLeastOnce()).clear();
   }
   
   @Test
   public void shouldClearAuthorizationManagerWhenModelPeriodChanged() {
-    victim.onModelPeriodChanged(1);
+    managerFactory.onModelPeriodChanged(1);
     verify(mockAuthorizationManager, atLeastOnce()).clear();
   }
   
