/*
 * Copyright (c) 2008. All rights reserved.
 */
package ro.isdc.wro.manager;

import java.io.BufferedInputStream;
import java.io.ByteArrayInputStream;
import java.io.ByteArrayOutputStream;
import java.io.File;
import java.io.IOException;
import java.io.InputStream;
import java.io.Reader;
import java.io.Writer;
import java.net.URL;
import java.util.Arrays;

import javax.servlet.FilterConfig;
import javax.servlet.http.HttpServletRequest;
import javax.servlet.http.HttpServletResponse;

import junit.framework.Assert;

import org.apache.commons.io.output.WriterOutputStream;
import org.junit.After;
import org.junit.Before;
import org.junit.Test;
import org.mockito.Mockito;
import org.mockito.invocation.InvocationOnMock;
import org.mockito.stubbing.Answer;
import org.slf4j.Logger;
import org.slf4j.LoggerFactory;

import ro.isdc.wro.WroRuntimeException;
import ro.isdc.wro.cache.CacheEntry;
import ro.isdc.wro.config.Context;
import ro.isdc.wro.config.jmx.WroConfiguration;
import ro.isdc.wro.http.support.DelegatingServletOutputStream;
import ro.isdc.wro.http.support.HttpHeader;
import ro.isdc.wro.http.support.UnauthorizedRequestException;
import ro.isdc.wro.manager.callback.PerformanceLoggerCallback;
import ro.isdc.wro.manager.factory.BaseWroManagerFactory;
import ro.isdc.wro.manager.factory.NoProcessorsWroManagerFactory;
import ro.isdc.wro.manager.factory.WroManagerFactory;
import ro.isdc.wro.model.WroModel;
import ro.isdc.wro.model.factory.WroModelFactoryDecorator;
import ro.isdc.wro.model.factory.XmlModelFactory;
import ro.isdc.wro.model.group.DefaultGroupExtractor;
import ro.isdc.wro.model.group.Group;
import ro.isdc.wro.model.group.GroupExtractor;
import ro.isdc.wro.model.resource.Resource;
import ro.isdc.wro.model.resource.ResourceType;
import ro.isdc.wro.model.resource.locator.ResourceLocator;
import ro.isdc.wro.model.resource.locator.support.UrlResourceLocator;
import ro.isdc.wro.model.resource.processor.ResourceProcessor;
import ro.isdc.wro.model.resource.processor.impl.css.CssUrlRewritingProcessor;
import ro.isdc.wro.model.resource.util.CRC32HashBuilder;
import ro.isdc.wro.model.resource.util.MD5HashBuilder;
import ro.isdc.wro.util.WroTestUtils;
import ro.isdc.wro.util.WroUtil;
import ro.isdc.wro.util.io.UnclosableBufferedInputStream;


/**
 * TestWroManager.java.
 * 
 * @author Alex Objelean
 * @created Created on Nov 3, 2008
 */
public class TestWroManager {
  private static final Logger LOG = LoggerFactory.getLogger(TestWroManager.class);
  
  /**
   * A processor which which uses a {@link WroManager} during processor, in order to process a single group, which
   * resource is the pre processed resource of this processor.
   */
  private static final class WroManagerProcessor
<<<<<<< HEAD
    implements ResourceProcessor {
=======
      implements ResourcePreProcessor {
>>>>>>> df25c6a2
    private final WroManagerFactory managerFactory = new BaseWroManagerFactory() {
      @Override
      protected void onAfterInitializeManager(final WroManager manager) {
        manager.registerCallback(new PerformanceLoggerCallback());
      };
    };
    
    public void process(final Resource resource, final Reader reader, final Writer writer)
        throws IOException {
      LOG.debug("resource: {}", resource);
      
      final HttpServletRequest request = Mockito.mock(HttpServletRequest.class);
      final HttpServletResponse response = Context.get().getResponse();
      
      Mockito.when(response.getOutputStream()).thenReturn(
          new DelegatingServletOutputStream(new WriterOutputStream(writer)));
      Mockito.when(request.getRequestURI()).thenReturn("");
      
      final WroConfiguration config = new WroConfiguration();
      // we don't need caching here, otherwise we'll have clashing during unit tests.
      config.setDebug(true);
      config.setDisableCache(true);
      Context.set(Context.webContext(request, response, Mockito.mock(FilterConfig.class)), config);
      
      // create a groupExtractor which always return the same group name.
      final String groupName = "group";
      final GroupExtractor groupExtractor = new DefaultGroupExtractor() {
        @Override
        public String getGroupName(final HttpServletRequest request) {
          return groupName;
        }
        
        @Override
        public ResourceType getResourceType(final HttpServletRequest request) {
          return resource.getType();
        }
      };
      // this manager will make sure that we always process a model holding one group which has only one resource.
      final WroManager manager = managerFactory.create();
      manager.setModelFactory(new WroModelFactoryDecorator(getValidModelFactory()) {
        @Override
        public WroModel create() {
          
          final Group group = new Group("group");
          group.setResources(Arrays.asList(new Resource[] {
            resource
          }));
          final WroModel model = super.create();
          model.setGroups(Arrays.asList(group));
          return model;
        }
      });
      manager.setGroupExtractor(groupExtractor);
      manager.process();
    }
  }
  
  private WroManagerFactory managerFactory;
  
  @Before
  public void setUp() {
    final Context context = Context.webContext(Mockito.mock(HttpServletRequest.class),
        Mockito.mock(HttpServletResponse.class, Mockito.RETURNS_DEEP_STUBS), Mockito.mock(FilterConfig.class));
    Context.set(context, newConfigWithUpdatePeriodValue(0));
    managerFactory = new BaseWroManagerFactory().setModelFactory(getValidModelFactory());
  }
  
  private class GenericTestBuilder {
    /**
     * Perform a processing on a group extracted from requestUri and compares with the expectedResourceUri content.
     * 
     * @param requestUri
     *          contains the group name to process.
     * @param expectedResourceUri
     *          the uri of the resource which has the expected content.
     */
    public void processAndCompare(final String requestUri, final String expectedResourceUri)
        throws Exception {
      final HttpServletRequest request = Mockito.mock(HttpServletRequest.class);
      final HttpServletResponse response = Context.get().getResponse();
      
      final ByteArrayOutputStream out = new ByteArrayOutputStream();
      Mockito.when(response.getOutputStream()).thenReturn(new DelegatingServletOutputStream(out));
      Mockito.when(request.getRequestURI()).thenReturn(requestUri);
      
      Context.set(Context.webContext(request, response, Mockito.mock(FilterConfig.class)));
      
      onBeforeProcess();
      
      managerFactory.create().process();
      
      // compare written bytes to output stream with the content from specified css.
      final InputStream expectedInputStream = new UnclosableBufferedInputStream(
          WroTestUtils.getInputStream(expectedResourceUri));
      final InputStream actualInputStream = new BufferedInputStream(new ByteArrayInputStream(out.toByteArray()));
      expectedInputStream.reset();
      WroTestUtils.compare(expectedInputStream, actualInputStream);
      expectedInputStream.close();
      actualInputStream.close();
    }
    
    /**
     * Allow to execute custom logic before the actual processing is done.
     */
    protected void onBeforeProcess() {
    }
  }
  
  /**
   * @return a {@link XmlModelFactory} pointing to a valid config resource.
   */
  private static XmlModelFactory getValidModelFactory() {
    return new XmlModelFactory() {
      @Override
      protected ResourceLocator getModelResourceLocator() {
        return new UrlResourceLocator(TestWroManager.class.getResource("wro.xml"));
      }
    };
  }
  
  @Test(expected = NullPointerException.class)
  public void cannotRegisterNullCallback() {
    WroManager manager = new WroManager();
    manager.registerCallback(null);
  }
  
  /**
   * Ignored because it fails when running the test from command line.
   */
<<<<<<< HEAD
  @Test
  public void testFromFolder()
    throws Exception {
    final ResourceProcessor processor = new WroManagerProcessor();
=======
  // @Ignore
  @Test
  public void testFromFolder()
      throws Exception {
    final ResourcePreProcessor processor = new WroManagerProcessor();
>>>>>>> df25c6a2
    final URL url = getClass().getResource("wroManager");
    
    final File testFolder = new File(url.getFile(), "test");
    final File expectedFolder = new File(url.getFile(), "expected");
    WroTestUtils.compareFromDifferentFoldersByExtension(testFolder, expectedFolder, "js", processor);
<<<<<<< HEAD
=======
    // WroTestUtils.compareFromDifferentFoldersByExtension(testFolder, expectedFolder, "css", processor);
>>>>>>> df25c6a2
  }
  
  /**
   * Initialize {@link WroConfiguration} object with cacheUpdatePeriod & modelUpdatePeriod equal with provided argument.
   */
  private WroConfiguration newConfigWithUpdatePeriodValue(final long periodValue) {
    final WroConfiguration config = new WroConfiguration();
    config.setCacheUpdatePeriod(periodValue);
    config.setModelUpdatePeriod(periodValue);
    config.setDisableCache(true);
    return config;
  }
  
  @Test
  public void testNoProcessorWroManagerFactory()
      throws IOException {
    final WroManagerFactory factory = new NoProcessorsWroManagerFactory();
    
    final HttpServletRequest request = Mockito.mock(HttpServletRequest.class);
    final HttpServletResponse response = Context.get().getResponse();
    
    final ByteArrayOutputStream out = new ByteArrayOutputStream();
    Mockito.when(response.getOutputStream()).thenReturn(new DelegatingServletOutputStream(out));
    Mockito.when(request.getRequestURI()).thenReturn("/app/g1.css");
    
    Context.set(Context.webContext(request, response, Mockito.mock(FilterConfig.class)));
    
    final WroManager manager = factory.create();
    manager.setModelFactory(getValidModelFactory());
    
    manager.process();
    
    // compare written bytes to output stream with the content from specified css.
    WroTestUtils.compare(WroTestUtils.getInputStream("classpath:ro/isdc/wro/manager/noProcessorsResult.css"),
        new ByteArrayInputStream(out.toByteArray()));
  }
  
  @Test
  public void testDuplicatedResourcesShouldBeSkipped()
      throws Exception {
    new GenericTestBuilder().processAndCompare("/repeatedResources.js", "classpath:ro/isdc/wro/manager/repeated-out.js");
  }
  
  @Test
  public void testWildcardDuplicatedResourcesShouldBeSkiped()
      throws Exception {
    new GenericTestBuilder().processAndCompare("/wildcardRepeatedResources.js",
        "classpath:ro/isdc/wro/manager/wildcardRepeated-out.js");
  }
  
  @Test
  public void testMinimizeAttributeIsFalseOnResource()
      throws Exception {
    new GenericTestBuilder().processAndCompare("/resourceMinimizeFalse.js", "classpath:ro/isdc/wro/manager/sample.js");
  }
  
  @Test
  public void testMinimizeAttributeIsTrueOnResource()
      throws Exception {
    new GenericTestBuilder().processAndCompare("/resourceMinimizeTrue.js",
        "classpath:ro/isdc/wro/manager/sample.min.js");
  }
  
  @Test
  public void testWildcardGroupResources()
      throws Exception {
    new GenericTestBuilder().processAndCompare("/wildcardResources.js", "classpath:ro/isdc/wro/manager/wildcard-out.js");
  }
  
  /**
   * Test that when ignoreMissingResource is true and IOException is thrown by a processor, no exception is thrown.
   * 
   * @throws Exception
   */
  @Test
  public void testCssWithInvalidImport()
      throws Exception {
    new GenericTestBuilder().processAndCompare("/invalidImport.css",
        "classpath:ro/isdc/wro/manager/invalidImport-out.css");
  }
  
  @Test(expected = WroRuntimeException.class)
  public void testCssWithInvalidImportAndIgnoreFalse()
      throws Exception {
    new GenericTestBuilder() {
      @Override
      protected void onBeforeProcess() {
        Context.get().getConfig().setIgnoreMissingResources(false);
      };
    }.processAndCompare("/invalidImport.css", "classpath:ro/isdc/wro/manager/invalidImport-out.css");
  }
  
  @Test
  public void processValidModel()
      throws IOException {
    final HttpServletRequest request = Mockito.mock(HttpServletRequest.class);
    final HttpServletResponse response = Mockito.mock(HttpServletResponse.class, Mockito.RETURNS_DEEP_STUBS);
    Mockito.when(request.getRequestURI()).thenReturn("/app/g1.css");
    
    // Test also that ETag header value contains quotes
    Mockito.doAnswer(new Answer<Void>() {
      public Void answer(final InvocationOnMock invocation)
          throws Throwable {
        LOG.debug("Header: {}", Arrays.toString(invocation.getArguments()));
        final Object[] arguments = invocation.getArguments();
        if (HttpHeader.ETAG.toString().equals(arguments[0])) {
          final String etagHeaderValue = (String) arguments[1];
          Assert.assertTrue(etagHeaderValue.matches("\".*?\""));
        }
        return null;
      }
    }).when(response).setHeader(Mockito.anyString(), Mockito.anyString());
    
    Context.set(Context.webContext(request, response, Mockito.mock(FilterConfig.class)));
    
    managerFactory.create().process();
  }
  
  @Test
  public void testManagerWithSchedulerAndUpdatePeriodSet()
      throws Exception {
    final HttpServletRequest request = Mockito.mock(HttpServletRequest.class);
    Mockito.when(request.getRequestURI()).thenReturn("/app/g1.css");
    final Context context = Context.webContext(request,
        Mockito.mock(HttpServletResponse.class, Mockito.RETURNS_DEEP_STUBS), Mockito.mock(FilterConfig.class));
    final WroConfiguration config = new WroConfiguration();
    // make it run each 1 second
    config.setModelUpdatePeriod(1);
    config.setCacheUpdatePeriod(1);
    Context.set(context, config);
    
    managerFactory.create().process();
    // let scheduler run a while
    Thread.sleep(1300);
  }
  
  /**
   * Test how manager behaves when the update period value is greater than zero and the scheduler starts.
   * 
   * @throws Exception
   */
  @Test
  public void testManagerWhenSchedulerIsStarted()
      throws Exception {
    newConfigWithUpdatePeriodValue(1);
    final HttpServletRequest request = Mockito.mock(HttpServletRequest.class);
    final HttpServletResponse response = Context.get().getResponse();
    Mockito.when(request.getRequestURI()).thenReturn("/app/g1.css");
    
    Context.set(Context.webContext(request, response, Mockito.mock(FilterConfig.class)));
    
    managerFactory.create().process();
    // allow thread to do its job
    Thread.sleep(500);
  }
  
  @Test
  public void testAggregatedComputedFolder()
      throws Exception {
    final HttpServletRequest request = Mockito.mock(HttpServletRequest.class);
    final HttpServletResponse response = Context.get().getResponse();
    Mockito.when(request.getRequestURI()).thenReturn("/wro4j/wro/g1.css");
    
    Context.set(Context.webContext(request, response, Mockito.mock(FilterConfig.class)));
    
    managerFactory.create().process();
    
    Assert.assertEquals("/wro4j/wro/", Context.get().getAggregatedFolderPath());
  }
  
  @Test
  public void testAggregatedComputedFolder2()
      throws Exception {
    final HttpServletRequest request = Mockito.mock(HttpServletRequest.class);
    final HttpServletResponse response = Context.get().getResponse();
    Mockito.when(request.getRequestURI()).thenReturn("/wro4j/wro/path/to/g1.css");
    
    Context.set(Context.webContext(request, response, Mockito.mock(FilterConfig.class)));
    
    managerFactory.create().process();
    
    Assert.assertEquals("/wro4j/wro/path/to/", Context.get().getAggregatedFolderPath());
  }
  
  @Test(expected = WroRuntimeException.class)
  public void shouldNotProcessGroupWithNoResources()
      throws Exception {
    final HttpServletRequest request = Mockito.mock(HttpServletRequest.class);
    final HttpServletResponse response = Context.get().getResponse();
    Mockito.when(request.getRequestURI()).thenReturn("/noResources.css");
    
    WroConfiguration config = new WroConfiguration();
    config.setIgnoreEmptyGroup(false);
    Context.set(Context.webContext(request, response, Mockito.mock(FilterConfig.class)), config);
    
    WroModel model = new WroModel();
    model.addGroup(new Group("noResources"));
    final WroManagerFactory managerFactory = new BaseWroManagerFactory().setModelFactory(WroUtil.factoryFor(model));
    managerFactory.create().process();
  }
  
  @Test(expected = UnauthorizedRequestException.class)
  public void testProxyUnauthorizedRequest()
      throws Exception {
    processProxyWithResourceId("test");
  }
  
  private void processProxyWithResourceId(final String resourceId)
      throws IOException {
    final HttpServletRequest request = Mockito.mock(HttpServletRequest.class);
    Mockito.when(request.getParameter(CssUrlRewritingProcessor.PARAM_RESOURCE_ID)).thenReturn(resourceId);
    Mockito.when(request.getRequestURI()).thenReturn(
        CssUrlRewritingProcessor.PATH_RESOURCES + "?" + CssUrlRewritingProcessor.PARAM_RESOURCE_ID + "=" + resourceId);
    
    final WroConfiguration config = new WroConfiguration();
    // we don't need caching here, otherwise we'll have clashing during unit tests.
    config.setDisableCache(true);
    
    Context.set(
        Context.webContext(request, Mockito.mock(HttpServletResponse.class, Mockito.RETURNS_DEEP_STUBS),
            Mockito.mock(FilterConfig.class)), newConfigWithUpdatePeriodValue(0));
    managerFactory.create().process();
  }
  
  @Test
  public void testCRC32Fingerprint()
      throws Exception {
    final WroManager manager = managerFactory.create();
    manager.setHashBuilder(new CRC32HashBuilder());
    final String path = manager.encodeVersionIntoGroupPath("g3", ResourceType.CSS, true);
    Assert.assertEquals("daa1bb3c/g3.css?minimize=true", path);
  }
  
  @Test
  public void testMD5Fingerprint()
      throws Exception {
    final WroManager manager = managerFactory.create();
    manager.setHashBuilder(new MD5HashBuilder());
    final String path = manager.encodeVersionIntoGroupPath("g3", ResourceType.CSS, true);
    Assert.assertEquals("42b98f2980dc1366cf1d2677d4891eda/g3.css?minimize=true", path);
  }
  
  @Test
  public void testSHA1DefaultHashBuilder()
      throws Exception {
    final WroManager manager = managerFactory.create();
    final String path = manager.encodeVersionIntoGroupPath("g3", ResourceType.CSS, true);
    Assert.assertEquals("51e6de8dde498cb0bf082b2cd80323fca19eef5/g3.css?minimize=true", path);
  }
  
  @Test
  public void cacheShouldBeClearedAfterModelReload()
      throws IOException {
    final HttpServletRequest request = Mockito.mock(HttpServletRequest.class);
    final HttpServletResponse response = Mockito.mock(HttpServletResponse.class, Mockito.RETURNS_DEEP_STUBS);
    Mockito.when(request.getRequestURI()).thenReturn("/app/g3.css");
    
    final WroConfiguration config = new WroConfiguration();
    config.setDebug(true);
    config.setDisableCache(false);
    
    Context.set(Context.webContext(request, response, Mockito.mock(FilterConfig.class)));
    
    final WroManager wroManager = managerFactory.create();
    wroManager.process();
    
    Assert.assertNotNull(wroManager.getCacheStrategy().get(new CacheEntry("g3", ResourceType.CSS, true)));
    
    final ReloadModelRunnable reloadModelRunnable = new ReloadModelRunnable(wroManager);
    reloadModelRunnable.run();
    Assert.assertNull(wroManager.getCacheStrategy().get(new CacheEntry("g3", ResourceType.CSS, true)));
  }
  
  @After
  public void tearDown() {
    managerFactory.destroy();
    Context.unset();
  }
}<|MERGE_RESOLUTION|>--- conflicted
+++ resolved
@@ -74,11 +74,7 @@
    * resource is the pre processed resource of this processor.
    */
   private static final class WroManagerProcessor
-<<<<<<< HEAD
     implements ResourceProcessor {
-=======
-      implements ResourcePreProcessor {
->>>>>>> df25c6a2
     private final WroManagerFactory managerFactory = new BaseWroManagerFactory() {
       @Override
       protected void onAfterInitializeManager(final WroManager manager) {
@@ -208,27 +204,15 @@
   /**
    * Ignored because it fails when running the test from command line.
    */
-<<<<<<< HEAD
   @Test
   public void testFromFolder()
     throws Exception {
     final ResourceProcessor processor = new WroManagerProcessor();
-=======
-  // @Ignore
-  @Test
-  public void testFromFolder()
-      throws Exception {
-    final ResourcePreProcessor processor = new WroManagerProcessor();
->>>>>>> df25c6a2
     final URL url = getClass().getResource("wroManager");
     
     final File testFolder = new File(url.getFile(), "test");
     final File expectedFolder = new File(url.getFile(), "expected");
     WroTestUtils.compareFromDifferentFoldersByExtension(testFolder, expectedFolder, "js", processor);
-<<<<<<< HEAD
-=======
-    // WroTestUtils.compareFromDifferentFoldersByExtension(testFolder, expectedFolder, "css", processor);
->>>>>>> df25c6a2
   }
   
   /**
