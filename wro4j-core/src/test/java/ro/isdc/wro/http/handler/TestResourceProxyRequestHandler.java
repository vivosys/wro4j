--- conflicted
+++ resolved
@@ -1,8 +1,7 @@
 package ro.isdc.wro.http.handler;
 
-import static org.junit.Assert.assertEquals;
-import static org.junit.Assert.assertFalse;
-import static org.junit.Assert.assertTrue;
+import static org.hamcrest.core.Is.is;
+import static org.junit.Assert.assertThat;
 import static org.mockito.Matchers.anyString;
 import static org.mockito.Mockito.times;
 import static org.mockito.Mockito.verify;
@@ -165,13 +164,8 @@
     final String body = outputStream.toString();
     final String expectedBody = IOUtils.toString(getInputStream("test.css"));
 
-<<<<<<< HEAD
     verify(mockLocator, times(1)).getInputStream();
-    assertThat(body, is(expectedBody));
-=======
-    verify(mockUriLocator, times(1)).locate(resourceUri);
     assertEquals(expectedBody, body);
->>>>>>> 493be9f3
   }
 
   @Test
