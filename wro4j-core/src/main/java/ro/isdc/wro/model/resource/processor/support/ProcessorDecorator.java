--- conflicted
+++ resolved
@@ -36,50 +36,13 @@
    */
   public ProcessorDecorator(final ResourceProcessor processor) {
     Validate.notNull(processor);
-<<<<<<< HEAD
     this.decoratedProcessor = processor;
-=======
-    if (processor instanceof ResourcePreProcessor) {
-      this.decoratedProcessor = (ResourcePreProcessor) processor;
-    } else if (processor instanceof ResourcePostProcessor) {
-      this.decoratedProcessor = toPreProcessor((ResourcePostProcessor) processor);
-    } else throw new IllegalArgumentException("Invalid processor: " + processor); 
-    
-  }
-
-  /**
-   * Transforms a post processor into pre processor.
-   */
-  private ResourcePreProcessor toPreProcessor(final ResourcePostProcessor postProcessor) {
-    return new AbstractProcessorDecoratorSupport() {
-      @Override
-      public Object getDecoratedObject() {
-        return postProcessor;
-      }
-      public void process(final Resource resource, final Reader reader, final Writer writer)
-          throws IOException {
-        postProcessor.process(reader, writer);
-      }
-      @Override
-      protected boolean isMinimizeInternal() {
-        return isMinimizeForProcessor(postProcessor);
-      }
-      @Override
-      protected SupportedResourceType getSupportedResourceTypeInternal() {
-        return getSupportedResourceTypeForProcessor(postProcessor);
-      }
-    };
->>>>>>> 112b4eb3
   }
 
   /**
    * @return the decorated processor.
    */
-<<<<<<< HEAD
-  public final ResourceProcessor getDecoratedProcessor() {
-=======
-  public final ResourcePreProcessor getDecoratedObject() {
->>>>>>> 112b4eb3
+  public final ResourceProcessor getDecoratedObject() {
     return decoratedProcessor;
   }
   
