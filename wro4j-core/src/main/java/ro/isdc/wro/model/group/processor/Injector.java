/**
 * Copyright Alex Objelean
 */
package ro.isdc.wro.model.group.processor;

import java.lang.reflect.Field;
import java.util.ArrayList;
import java.util.Arrays;
import java.util.Collection;
import java.util.Map;

import org.apache.commons.lang3.Validate;
import org.slf4j.Logger;
import org.slf4j.LoggerFactory;

import ro.isdc.wro.WroRuntimeException;
import ro.isdc.wro.model.group.Inject;
<<<<<<< HEAD
import ro.isdc.wro.model.resource.locator.factory.InjectorResourceLocatorFactoryDecorator;
import ro.isdc.wro.model.resource.locator.factory.ResourceLocatorFactory;
import ro.isdc.wro.model.resource.processor.factory.ProcessorsFactory;
import ro.isdc.wro.model.resource.util.NamingStrategy;
=======
import ro.isdc.wro.model.group.processor.InjectorBuilder.InjectorObjectFactory;
>>>>>>> 0292acfc


/**
 * Injector scans some object fields and checks if a value can be provided to a field; Injector will ignore
 * all non-null fields.
 *
 * @author Alex Objelean
 * @created 20 Nov 2010
 */
public final class Injector {
  private static final Logger LOG = LoggerFactory.getLogger(Injector.class);
<<<<<<< HEAD
  private final WroManager wroManager;
  private final ResourceLocatorFactory resourceLocatorFactory;
  private final ProcessorsFactory processorsFactory;
  private final GroupsProcessor groupsProcessor = new GroupsProcessor();
  private PreProcessorExecutor preProcessorExecutor = new PreProcessorExecutor();
  private LifecycleCallbackRegistry callbackRegistry = new LifecycleCallbackRegistry();
  /**
   * Mapping of classes to be annotated and the coresponding injected object.
   */
  private Map<Class<?>, Object> map = new HashMap<Class<?>, Object>();
=======
  private Map<Class<?>, Object> map;
>>>>>>> 0292acfc

  /**
   * Mapping of classes to be annotated and the corresponding injected object.
   */
<<<<<<< HEAD
  public Injector(final WroManager wroManager) {
    Validate.notNull(wroManager);
    this.wroManager = wroManager;

    this.resourceLocatorFactory = new InjectorResourceLocatorFactoryDecorator(wroManager.getResourceLocatorFactory(), this);
    wroManager.setResourceLocatorFactory(this.resourceLocatorFactory);

    this.processorsFactory = new InjectorProcessorsFactoryDecorator(wroManager.getProcessorsFactory(), this);
    wroManager.setProcessorsFactory(this.processorsFactory);
    //first initialize the map
    initMap();

    inject(preProcessorExecutor);
    inject(groupsProcessor);
    inject(wroManager);
  }

  private void initMap() {
    map.put(PreProcessorExecutor.class, preProcessorExecutor);
    map.put(GroupsProcessor.class, groupsProcessor);
    map.put(ResourceLocatorFactory.class, resourceLocatorFactory);
    map.put(ProcessorsFactory.class, processorsFactory);
    map.put(NamingStrategy.class, wroManager.getNamingStrategy());
    map.put(LifecycleCallbackRegistry.class, callbackRegistry);
    map.put(Injector.class, this);
=======
  Injector(final Map<Class<?>, Object> map) {
    Validate.notNull(map);
    this.map = map;
>>>>>>> 0292acfc
  }

  /**
   * Scans the object and inject the supported values into the fields having @Inject annotation present.
   *
   * @param object {@link Object} which will be scanned for @Inject annotation presence.
   */
  public void inject(final Object object) {
    Validate.notNull(object);
    processInjectAnnotation(object);
  }


  /**
   * Check for each field from the passed object if @Inject annotation is present & inject the required field if
   * supported, otherwise warns about invalid usage.
   *
   * @param object to check for annotation presence.
   */
  private void processInjectAnnotation(final Object object) {
    LOG.debug("processInjectAnnotation for: {}", object.getClass().getSimpleName());
    try {
      final Collection<Field> fields = getAllFields(object);
      for (final Field field : fields) {
        if (field.isAnnotationPresent(Inject.class)) {
          if (!acceptAnnotatedField(object, field)) {
            final String message = "@Inject cannot be applied to field of type: " + field.getType();
            LOG.error(message + ". Supported types are: {}", map.keySet());
            throw new WroRuntimeException(message);
          }
        }
      }
    } catch (final Exception e) {
      LOG.error("Error while scanning @Inject annotation", e);
      throw new WroRuntimeException("Exception while trying to process @Inject annotation", e);
    }
  }


  /**
   * Return all fields for given object, also those from the super classes.
   */
  private Collection<Field> getAllFields(final Object object) {
    final Collection<Field> fields = new ArrayList<Field>();
    fields.addAll(Arrays.asList(object.getClass().getDeclaredFields()));
    // inspect super classes
    Class<?> superClass = object.getClass().getSuperclass();
    do {
      fields.addAll(Arrays.asList(superClass.getDeclaredFields()));
      superClass = superClass.getSuperclass();
    } while (superClass != null);
    return fields;
  }

  /**
   * Analyze the field containing {@link Inject} annotation and set its value to appropriate value. Override this method
   * if you want to inject something else but uriLocatorFactory.
   *
   * @param object an object containing @Inject annotation.
   * @param field {@link Field} object containing {@link Inject} annotation.
   * @return true if field was injected with some not null value.
   * @throws IllegalAccessException
   */
  private boolean acceptAnnotatedField(final Object object, final Field field)
    throws IllegalAccessException {
    boolean accept = false;
    try {
      // accept even private modifiers
      field.setAccessible(true);
      for (final Map.Entry<Class<?>, Object> entry : map.entrySet()) {
        if (entry.getKey().isAssignableFrom(field.getType())) {
          Object value = entry.getValue();
          //treat factories as a special case for lazy load of the objects.
          if (value instanceof InjectorObjectFactory) {
            value = ((InjectorObjectFactory<?>) value).create();
          }
          field.set(object, value);
          return accept = true;
        }
      }
      return accept;
    } finally {
      if (accept) {
        LOG.debug("\t[OK] Injected {} -> {}", object.getClass().getName(), field.getType().getSimpleName());
      }
    }
  }
}<|MERGE_RESOLUTION|>--- conflicted
+++ resolved
@@ -1,173 +1,125 @@
-/**
- * Copyright Alex Objelean
- */
-package ro.isdc.wro.model.group.processor;
-
-import java.lang.reflect.Field;
-import java.util.ArrayList;
-import java.util.Arrays;
-import java.util.Collection;
-import java.util.Map;
-
-import org.apache.commons.lang3.Validate;
-import org.slf4j.Logger;
-import org.slf4j.LoggerFactory;
-
-import ro.isdc.wro.WroRuntimeException;
-import ro.isdc.wro.model.group.Inject;
-<<<<<<< HEAD
-import ro.isdc.wro.model.resource.locator.factory.InjectorResourceLocatorFactoryDecorator;
-import ro.isdc.wro.model.resource.locator.factory.ResourceLocatorFactory;
-import ro.isdc.wro.model.resource.processor.factory.ProcessorsFactory;
-import ro.isdc.wro.model.resource.util.NamingStrategy;
-=======
-import ro.isdc.wro.model.group.processor.InjectorBuilder.InjectorObjectFactory;
->>>>>>> 0292acfc
-
-
-/**
- * Injector scans some object fields and checks if a value can be provided to a field; Injector will ignore
- * all non-null fields.
- *
- * @author Alex Objelean
- * @created 20 Nov 2010
- */
-public final class Injector {
-  private static final Logger LOG = LoggerFactory.getLogger(Injector.class);
-<<<<<<< HEAD
-  private final WroManager wroManager;
-  private final ResourceLocatorFactory resourceLocatorFactory;
-  private final ProcessorsFactory processorsFactory;
-  private final GroupsProcessor groupsProcessor = new GroupsProcessor();
-  private PreProcessorExecutor preProcessorExecutor = new PreProcessorExecutor();
-  private LifecycleCallbackRegistry callbackRegistry = new LifecycleCallbackRegistry();
-  /**
-   * Mapping of classes to be annotated and the coresponding injected object.
-   */
-  private Map<Class<?>, Object> map = new HashMap<Class<?>, Object>();
-=======
-  private Map<Class<?>, Object> map;
->>>>>>> 0292acfc
-
-  /**
-   * Mapping of classes to be annotated and the corresponding injected object.
-   */
-<<<<<<< HEAD
-  public Injector(final WroManager wroManager) {
-    Validate.notNull(wroManager);
-    this.wroManager = wroManager;
-
-    this.resourceLocatorFactory = new InjectorResourceLocatorFactoryDecorator(wroManager.getResourceLocatorFactory(), this);
-    wroManager.setResourceLocatorFactory(this.resourceLocatorFactory);
-
-    this.processorsFactory = new InjectorProcessorsFactoryDecorator(wroManager.getProcessorsFactory(), this);
-    wroManager.setProcessorsFactory(this.processorsFactory);
-    //first initialize the map
-    initMap();
-
-    inject(preProcessorExecutor);
-    inject(groupsProcessor);
-    inject(wroManager);
-  }
-
-  private void initMap() {
-    map.put(PreProcessorExecutor.class, preProcessorExecutor);
-    map.put(GroupsProcessor.class, groupsProcessor);
-    map.put(ResourceLocatorFactory.class, resourceLocatorFactory);
-    map.put(ProcessorsFactory.class, processorsFactory);
-    map.put(NamingStrategy.class, wroManager.getNamingStrategy());
-    map.put(LifecycleCallbackRegistry.class, callbackRegistry);
-    map.put(Injector.class, this);
-=======
-  Injector(final Map<Class<?>, Object> map) {
-    Validate.notNull(map);
-    this.map = map;
->>>>>>> 0292acfc
-  }
-
-  /**
-   * Scans the object and inject the supported values into the fields having @Inject annotation present.
-   *
-   * @param object {@link Object} which will be scanned for @Inject annotation presence.
-   */
-  public void inject(final Object object) {
-    Validate.notNull(object);
-    processInjectAnnotation(object);
-  }
-
-
-  /**
-   * Check for each field from the passed object if @Inject annotation is present & inject the required field if
-   * supported, otherwise warns about invalid usage.
-   *
-   * @param object to check for annotation presence.
-   */
-  private void processInjectAnnotation(final Object object) {
-    LOG.debug("processInjectAnnotation for: {}", object.getClass().getSimpleName());
-    try {
-      final Collection<Field> fields = getAllFields(object);
-      for (final Field field : fields) {
-        if (field.isAnnotationPresent(Inject.class)) {
-          if (!acceptAnnotatedField(object, field)) {
-            final String message = "@Inject cannot be applied to field of type: " + field.getType();
-            LOG.error(message + ". Supported types are: {}", map.keySet());
-            throw new WroRuntimeException(message);
-          }
-        }
-      }
-    } catch (final Exception e) {
-      LOG.error("Error while scanning @Inject annotation", e);
-      throw new WroRuntimeException("Exception while trying to process @Inject annotation", e);
-    }
-  }
-
-
-  /**
-   * Return all fields for given object, also those from the super classes.
-   */
-  private Collection<Field> getAllFields(final Object object) {
-    final Collection<Field> fields = new ArrayList<Field>();
-    fields.addAll(Arrays.asList(object.getClass().getDeclaredFields()));
-    // inspect super classes
-    Class<?> superClass = object.getClass().getSuperclass();
-    do {
-      fields.addAll(Arrays.asList(superClass.getDeclaredFields()));
-      superClass = superClass.getSuperclass();
-    } while (superClass != null);
-    return fields;
-  }
-
-  /**
-   * Analyze the field containing {@link Inject} annotation and set its value to appropriate value. Override this method
-   * if you want to inject something else but uriLocatorFactory.
-   *
-   * @param object an object containing @Inject annotation.
-   * @param field {@link Field} object containing {@link Inject} annotation.
-   * @return true if field was injected with some not null value.
-   * @throws IllegalAccessException
-   */
-  private boolean acceptAnnotatedField(final Object object, final Field field)
-    throws IllegalAccessException {
-    boolean accept = false;
-    try {
-      // accept even private modifiers
-      field.setAccessible(true);
-      for (final Map.Entry<Class<?>, Object> entry : map.entrySet()) {
-        if (entry.getKey().isAssignableFrom(field.getType())) {
-          Object value = entry.getValue();
-          //treat factories as a special case for lazy load of the objects.
-          if (value instanceof InjectorObjectFactory) {
-            value = ((InjectorObjectFactory<?>) value).create();
-          }
-          field.set(object, value);
-          return accept = true;
-        }
-      }
-      return accept;
-    } finally {
-      if (accept) {
-        LOG.debug("\t[OK] Injected {} -> {}", object.getClass().getName(), field.getType().getSimpleName());
-      }
-    }
-  }
+/**
+ * Copyright Alex Objelean
+ */
+package ro.isdc.wro.model.group.processor;
+
+import java.lang.reflect.Field;
+import java.util.ArrayList;
+import java.util.Arrays;
+import java.util.Collection;
+import java.util.Map;
+
+import org.apache.commons.lang3.Validate;
+import org.slf4j.Logger;
+import org.slf4j.LoggerFactory;
+
+import ro.isdc.wro.WroRuntimeException;
+import ro.isdc.wro.model.group.Inject;
+import ro.isdc.wro.model.group.processor.InjectorBuilder.InjectorObjectFactory;
+
+
+/**
+ * Injector scans some object fields and checks if a value can be provided to a field; Injector will ignore
+ * all non-null fields.
+ *
+ * @author Alex Objelean
+ * @created 20 Nov 2010
+ */
+public final class Injector {
+  private static final Logger LOG = LoggerFactory.getLogger(Injector.class);
+  private Map<Class<?>, Object> map;
+
+  /**
+   * Mapping of classes to be annotated and the corresponding injected object.
+   */
+  Injector(final Map<Class<?>, Object> map) {
+    Validate.notNull(map);
+    this.map = map;
+  }
+
+  /**
+   * Scans the object and inject the supported values into the fields having @Inject annotation present.
+   *
+   * @param object {@link Object} which will be scanned for @Inject annotation presence.
+   */
+  public void inject(final Object object) {
+    Validate.notNull(object);
+    processInjectAnnotation(object);
+  }
+
+
+  /**
+   * Check for each field from the passed object if @Inject annotation is present & inject the required field if
+   * supported, otherwise warns about invalid usage.
+   *
+   * @param object to check for annotation presence.
+   */
+  private void processInjectAnnotation(final Object object) {
+    LOG.debug("processInjectAnnotation for: {}", object.getClass().getSimpleName());
+    try {
+      final Collection<Field> fields = getAllFields(object);
+      for (final Field field : fields) {
+        if (field.isAnnotationPresent(Inject.class)) {
+          if (!acceptAnnotatedField(object, field)) {
+            final String message = "@Inject cannot be applied to field of type: " + field.getType();
+            LOG.error(message + ". Supported types are: {}", map.keySet());
+            throw new WroRuntimeException(message);
+          }
+        }
+      }
+    } catch (final Exception e) {
+      LOG.error("Error while scanning @Inject annotation", e);
+      throw new WroRuntimeException("Exception while trying to process @Inject annotation", e);
+    }
+  }
+
+
+  /**
+   * Return all fields for given object, also those from the super classes.
+   */
+  private Collection<Field> getAllFields(final Object object) {
+    final Collection<Field> fields = new ArrayList<Field>();
+    fields.addAll(Arrays.asList(object.getClass().getDeclaredFields()));
+    // inspect super classes
+    Class<?> superClass = object.getClass().getSuperclass();
+    do {
+      fields.addAll(Arrays.asList(superClass.getDeclaredFields()));
+      superClass = superClass.getSuperclass();
+    } while (superClass != null);
+    return fields;
+  }
+
+  /**
+   * Analyze the field containing {@link Inject} annotation and set its value to appropriate value. Override this method
+   * if you want to inject something else but uriLocatorFactory.
+   *
+   * @param object an object containing @Inject annotation.
+   * @param field {@link Field} object containing {@link Inject} annotation.
+   * @return true if field was injected with some not null value.
+   * @throws IllegalAccessException
+   */
+  private boolean acceptAnnotatedField(final Object object, final Field field)
+    throws IllegalAccessException {
+    boolean accept = false;
+    try {
+      // accept even private modifiers
+      field.setAccessible(true);
+      for (final Map.Entry<Class<?>, Object> entry : map.entrySet()) {
+        if (entry.getKey().isAssignableFrom(field.getType())) {
+          Object value = entry.getValue();
+          //treat factories as a special case for lazy load of the objects.
+          if (value instanceof InjectorObjectFactory) {
+            value = ((InjectorObjectFactory<?>) value).create();
+          }
+          field.set(object, value);
+          return accept = true;
+        }
+      }
+      return accept;
+    } finally {
+      if (accept) {
+        LOG.debug("\t[OK] Injected {} -> {}", object.getClass().getName(), field.getType().getSimpleName());
+      }
+    }
+  }
 }