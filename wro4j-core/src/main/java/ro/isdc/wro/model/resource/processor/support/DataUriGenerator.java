<<<<<<< HEAD
/*
 * Copyright (C) 2010. All rights reserved.
 */
package ro.isdc.wro.model.resource.processor.support;

import java.io.IOException;
import java.io.InputStream;
import java.io.StringWriter;
import java.io.Writer;
import java.util.HashMap;
import java.util.Map;

import org.apache.commons.io.FilenameUtils;
import org.apache.commons.io.IOUtils;
import org.slf4j.Logger;
import org.slf4j.LoggerFactory;

import ro.isdc.wro.util.Base64;


/**
 * Generator for Data URIs. Inspired from: http://github.com/nzakas/cssembed.
 *
 * @author Alex Objelean
 * @created May 7, 2010
 */
public class DataUriGenerator {
  private static final Logger LOG = LoggerFactory.getLogger(DataUriGenerator.class);
  private static final String DATA_URI_PREFIX = "data:";
  private final Map<String, String> binaryTypes = new HashMap<String, String>();
  private final Map<String, String> textTypes = new HashMap<String, String>();

  /**
   * Default constructor.
   */
  public DataUriGenerator() {
    initTypes();
  }

  /**
   * Generate the dataUri as string associated to the passed InputStream with encoding & type based on provided fileName.
   */
  public String generateDataURI(final InputStream inputStream, final String fileName)
    throws IOException {
    final StringWriter writer = new StringWriter();
    // actually write
    generateDataURI(inputStream, writer, fileName);
    return writer.toString();
  }

  /**
   * Check if the url is actually a dataUri (base64 encoded value).
   * @param url to check
   * @return true if the url is a base64 encoded value.
   */
  public static boolean isDataUri(final String url) {
    return url.startsWith(DATA_URI_PREFIX);
  }

  /**
   * Initialize types.
   */
  private void initTypes() {
    binaryTypes.put("gif", "image/gif");
    binaryTypes.put("jpg", "image/jpeg");
    binaryTypes.put("png", "image/png");
    binaryTypes.put("jpeg", "image/jpeg");
    binaryTypes.put("eot", "application/vnd.ms-fontobject");
    binaryTypes.put("otf", "application/x-font-opentype");
    binaryTypes.put("ttf", "application/octet-stream");

    textTypes.put("htm", "text/html");
    textTypes.put("html", "text/html");
    textTypes.put("xml", "application/xml");
    textTypes.put("xhtml", "application/xhtml+xml");
    textTypes.put("js", "application/x-javascript");
    textTypes.put("css", "text/css");
    textTypes.put("txt", "text/plain");
  }

  /**
   * Generates DataURI based on provided InputStream, fileName and mimeType.
   */
  private void generateDataURI(final InputStream inputStream, final Writer out, final String fileName, String mimeType)
    throws IOException {
    // read the bytes from the file
    final byte[] bytes = IOUtils.toByteArray(inputStream);
    inputStream.close();

    // verify MIME type and charset
    mimeType = getMimeType(fileName, mimeType);
    // actually write
    generateDataURI(bytes, out, mimeType);
  }

  /**
   * Generates dataUri without specifying the mimeType -  this one being guessed from the fileName.
   */
  private void generateDataURI(final InputStream inputStream, final Writer out, final String fileName)
    throws IOException {
    generateDataURI(inputStream, out, fileName, null);
  }


  /**
   * Generates a data URI from a byte array and outputs to the given writer.
   *
   * @param bytes The array of bytes to output to the data URI.
   * @param out Where to output the data URI.
   * @param mimeType The MIME type to specify in the data URI.
   * @throws java.io.IOException
   */
  private void generateDataURI(final byte[] bytes, final Writer out, final String mimeType)
    throws IOException {
    // create the output
    final StringBuffer buffer = new StringBuffer();
    buffer.append(DATA_URI_PREFIX);

    // add MIME type
    buffer.append(mimeType);

    // output base64-encoding
    buffer.append(";base64,");
    buffer.append(Base64.encodeBytes(bytes));

    // output to writer
    out.write(buffer.toString());
  }


  /**
   * Determines the MIME type to use for the given filename. If a MIME type is passed in, then that is used by default.
   * Otherwise, the filename is inspected to determine the appropriate MIME type.
   *
   * @param filename The filename to check.
   * @param mimeType The provided MIME type or null if nothing was provided.
   * @return The MIME type string to use for the filename.
   * @throws java.io.IOException When no MIME type can be determined.
   */
  private String getMimeType(final String filename, String mimeType)
    throws IOException {
    if (mimeType == null) {
      final String type = FilenameUtils.getExtension(filename);
      // if it's an image type, don't use a charset
      LOG.debug("searching for type: <{}>", type);
      if (binaryTypes.containsKey(type)) {
        mimeType = binaryTypes.get(type);
      } else if (textTypes.containsKey(type)) {
        mimeType = textTypes.get(type) + ";charset=UTF-8";
      } else {
        throw new IOException("No MIME type provided and MIME type couldn't be automatically determined.");
      }
      LOG.debug("No MIME type provided, defaulting to '{}'.", mimeType);
    }
    return mimeType;
  }
}
=======
package ro.isdc.wro.model.resource.processor.support;

import java.io.IOException;
import java.io.InputStream;
import java.io.StringWriter;
import java.io.Writer;

import org.apache.commons.io.IOUtils;
import org.slf4j.Logger;
import org.slf4j.LoggerFactory;

import ro.isdc.wro.http.support.ContentTypeResolver;
import ro.isdc.wro.util.Base64;


/**
 * Generator for Data URIs.
 *
 * (Inspired from: http://github.com/nzakas/cssembed.)
 * 
 * @author Alex Objelean
 * @author Ivar Conradi Østhus
 * @created May 7, 2010
 */
public class DataUriGenerator {
  private static final Logger LOG = LoggerFactory.getLogger(DataUriGenerator.class);
  private static final String DATA_URI_PREFIX = "data:";
  
  /**
   * Generate the dataUri as string associated to the passed InputStream with encoding & type based on provided
   * fileName.
   */
  public String generateDataURI(final InputStream inputStream, final String fileName)
      throws IOException {
    final StringWriter writer = new StringWriter();
    final byte[] bytes = IOUtils.toByteArray(inputStream);
    inputStream.close();

    final String mimeType = getMimeType(fileName);
    // actually write
    generateDataURI(bytes, writer, mimeType);

    return writer.toString();
  }

  private String getMimeType(String fileName) {
    return ContentTypeResolver.get(fileName, "UTF-8").replaceAll(" ", "");
  }

  /**
   * Check if the url is actually a dataUri (base64 encoded value).
   * 
   * @param url
   *          to check
   * @return true if the url is a base64 encoded value.
   */
  public static boolean isDataUri(final String url) {
    return url.startsWith(DATA_URI_PREFIX);
  }
  
  /**
   * Generates a data URI from a byte array and outputs to the given writer.
   * 
   * @param bytes
   *          The array of bytes to output to the data URI.
   * @param out
   *          Where to output the data URI.
   * @param mimeType
   *          The MIME type to specify in the data URI.
   * @throws java.io.IOException
   */
  private void generateDataURI(final byte[] bytes, final Writer out, final String mimeType)
      throws IOException {
    // create the output
    final StringBuffer buffer = new StringBuffer();
    buffer.append(DATA_URI_PREFIX);
    
    // add MIME type
    buffer.append(mimeType);
    
    // output base64-encoding
    buffer.append(";base64,");
    buffer.append(Base64.encodeBytes(bytes));
    
    // output to writer
    out.write(buffer.toString());
  }
}
>>>>>>> 9cc76856
<|MERGE_RESOLUTION|>--- conflicted
+++ resolved
@@ -1,162 +1,3 @@
-<<<<<<< HEAD
-/*
- * Copyright (C) 2010. All rights reserved.
- */
-package ro.isdc.wro.model.resource.processor.support;
-
-import java.io.IOException;
-import java.io.InputStream;
-import java.io.StringWriter;
-import java.io.Writer;
-import java.util.HashMap;
-import java.util.Map;
-
-import org.apache.commons.io.FilenameUtils;
-import org.apache.commons.io.IOUtils;
-import org.slf4j.Logger;
-import org.slf4j.LoggerFactory;
-
-import ro.isdc.wro.util.Base64;
-
-
-/**
- * Generator for Data URIs. Inspired from: http://github.com/nzakas/cssembed.
- *
- * @author Alex Objelean
- * @created May 7, 2010
- */
-public class DataUriGenerator {
-  private static final Logger LOG = LoggerFactory.getLogger(DataUriGenerator.class);
-  private static final String DATA_URI_PREFIX = "data:";
-  private final Map<String, String> binaryTypes = new HashMap<String, String>();
-  private final Map<String, String> textTypes = new HashMap<String, String>();
-
-  /**
-   * Default constructor.
-   */
-  public DataUriGenerator() {
-    initTypes();
-  }
-
-  /**
-   * Generate the dataUri as string associated to the passed InputStream with encoding & type based on provided fileName.
-   */
-  public String generateDataURI(final InputStream inputStream, final String fileName)
-    throws IOException {
-    final StringWriter writer = new StringWriter();
-    // actually write
-    generateDataURI(inputStream, writer, fileName);
-    return writer.toString();
-  }
-
-  /**
-   * Check if the url is actually a dataUri (base64 encoded value).
-   * @param url to check
-   * @return true if the url is a base64 encoded value.
-   */
-  public static boolean isDataUri(final String url) {
-    return url.startsWith(DATA_URI_PREFIX);
-  }
-
-  /**
-   * Initialize types.
-   */
-  private void initTypes() {
-    binaryTypes.put("gif", "image/gif");
-    binaryTypes.put("jpg", "image/jpeg");
-    binaryTypes.put("png", "image/png");
-    binaryTypes.put("jpeg", "image/jpeg");
-    binaryTypes.put("eot", "application/vnd.ms-fontobject");
-    binaryTypes.put("otf", "application/x-font-opentype");
-    binaryTypes.put("ttf", "application/octet-stream");
-
-    textTypes.put("htm", "text/html");
-    textTypes.put("html", "text/html");
-    textTypes.put("xml", "application/xml");
-    textTypes.put("xhtml", "application/xhtml+xml");
-    textTypes.put("js", "application/x-javascript");
-    textTypes.put("css", "text/css");
-    textTypes.put("txt", "text/plain");
-  }
-
-  /**
-   * Generates DataURI based on provided InputStream, fileName and mimeType.
-   */
-  private void generateDataURI(final InputStream inputStream, final Writer out, final String fileName, String mimeType)
-    throws IOException {
-    // read the bytes from the file
-    final byte[] bytes = IOUtils.toByteArray(inputStream);
-    inputStream.close();
-
-    // verify MIME type and charset
-    mimeType = getMimeType(fileName, mimeType);
-    // actually write
-    generateDataURI(bytes, out, mimeType);
-  }
-
-  /**
-   * Generates dataUri without specifying the mimeType -  this one being guessed from the fileName.
-   */
-  private void generateDataURI(final InputStream inputStream, final Writer out, final String fileName)
-    throws IOException {
-    generateDataURI(inputStream, out, fileName, null);
-  }
-
-
-  /**
-   * Generates a data URI from a byte array and outputs to the given writer.
-   *
-   * @param bytes The array of bytes to output to the data URI.
-   * @param out Where to output the data URI.
-   * @param mimeType The MIME type to specify in the data URI.
-   * @throws java.io.IOException
-   */
-  private void generateDataURI(final byte[] bytes, final Writer out, final String mimeType)
-    throws IOException {
-    // create the output
-    final StringBuffer buffer = new StringBuffer();
-    buffer.append(DATA_URI_PREFIX);
-
-    // add MIME type
-    buffer.append(mimeType);
-
-    // output base64-encoding
-    buffer.append(";base64,");
-    buffer.append(Base64.encodeBytes(bytes));
-
-    // output to writer
-    out.write(buffer.toString());
-  }
-
-
-  /**
-   * Determines the MIME type to use for the given filename. If a MIME type is passed in, then that is used by default.
-   * Otherwise, the filename is inspected to determine the appropriate MIME type.
-   *
-   * @param filename The filename to check.
-   * @param mimeType The provided MIME type or null if nothing was provided.
-   * @return The MIME type string to use for the filename.
-   * @throws java.io.IOException When no MIME type can be determined.
-   */
-  private String getMimeType(final String filename, String mimeType)
-    throws IOException {
-    if (mimeType == null) {
-      final String type = FilenameUtils.getExtension(filename);
-      // if it's an image type, don't use a charset
-      LOG.debug("searching for type: <{}>", type);
-      if (binaryTypes.containsKey(type)) {
-        mimeType = binaryTypes.get(type);
-      } else if (textTypes.containsKey(type)) {
-        mimeType = textTypes.get(type) + ";charset=UTF-8";
-      } else {
-        throw new IOException("No MIME type provided and MIME type couldn't be automatically determined.");
-      }
-      LOG.debug("No MIME type provided, defaulting to '{}'.", mimeType);
-    }
-    return mimeType;
-  }
-}
-=======
 package ro.isdc.wro.model.resource.processor.support;
 
 import java.io.IOException;
@@ -244,5 +85,4 @@
     // output to writer
     out.write(buffer.toString());
   }
-}
->>>>>>> 9cc76856
+}