--- conflicted
+++ resolved
@@ -1,4 +1,3 @@
-<<<<<<< HEAD
 /*
  * Copyright (c) 2008. All rights reserved.
  */
@@ -185,8 +184,12 @@
       return computeNewImageLocation(this.aggregatedPathPrefix + cssUri, imageUrl);
     }
     if (UrlResourceLocator.isValid(cssUri)) {
-      final String externalServerCssUri = computeCssUriForExternalServer(cssUri);
-      return computeNewImageLocation(externalServerCssUri, imageUrl);
+      if (isContextRelativeUri(imageUrl)) {
+        //when imageUrl starts with /, assume the cssUri is the external server host
+        final String externalServerCssUri = computeCssUriForExternalServer(cssUri);
+        return computeNewImageLocation(externalServerCssUri, imageUrl);
+      }
+      return computeNewImageLocation(cssUri, imageUrl);      
     }
     if (classpathUriValid(cssUri)) {
       return getUrlPrefix() + computeNewImageLocation(cssUri, imageUrl);
@@ -201,8 +204,10 @@
   private String computeCssUriForExternalServer(final String cssUri) {
     String exernalServerCssUri = cssUri;
     try {
+      //compute the host of the external server (with protocol & port).
+      final String serverHost = cssUri.replace(new URL(cssUri).getPath(), "");
       //the uri should end mandatory with /
-      exernalServerCssUri = new URL(cssUri).getHost() + "/";
+      exernalServerCssUri = serverHost + ServletContextResourceLocator.PREFIX;
       LOG.debug("using {} host as cssUri", exernalServerCssUri);
     } catch(MalformedURLException e) {
       //should never happen
@@ -315,291 +320,4 @@
   private boolean isContextRelativeUri(final String uri) {
     return uri.trim().startsWith(ServletContextResourceLocator.PREFIX);
   }
-}
-=======
-/*
- * Copyright (c) 2008. All rights reserved.
- */
-package ro.isdc.wro.model.resource.processor.impl.css;
-
-import static ro.isdc.wro.util.StringUtils.cleanPath;
-
-import java.net.MalformedURLException;
-import java.net.URL;
-import java.util.Arrays;
-import java.util.Collections;
-import java.util.HashSet;
-import java.util.Set;
-
-import org.apache.commons.lang3.StringUtils;
-import org.slf4j.Logger;
-import org.slf4j.LoggerFactory;
-
-import ro.isdc.wro.WroRuntimeException;
-import ro.isdc.wro.config.Context;
-import ro.isdc.wro.model.group.Inject;
-import ro.isdc.wro.model.resource.locator.ClasspathUriLocator;
-import ro.isdc.wro.model.resource.locator.ServletContextUriLocator;
-import ro.isdc.wro.model.resource.locator.UriLocator;
-import ro.isdc.wro.model.resource.locator.UrlUriLocator;
-
-
-/**
- * Note: When used together with {@link CssImportPreProcessor}, the {@link CssUrlRewritingProcessor} should come first,
- * otherwise it will produce wrong results.
- * <p>
- * Rewrites background images url of the provided css content. This implementation takes care of most common cases such
- * as those described bellow:
- * <p>
- * <table border="1" cellpadding="5">
- * <thead>
- * <tr>
- * <th>Css resource URI</th>
- * <th>Image URL</th>
- * <th>Computed Image URL</th>
- * </tr>
- * </thead> <tbody>
- * <tr>
- * <td>ANY</td>
- * <td>[URL]/1.jpg</td>
- * <td>[URL]/1.jpg</td>
- * </tr>
- * <tr>
- * <td rowspan="4">/1.css</td>
- * <td>/a/1.jpg</td>
- * <td>/a/1.jpg</td>
- * </tr>
- * <tr>
- * <td>/1.jpg</td>
- * <td>/1.jpg</td>
- * </tr>
- * <tr>
- * <td>1.jpg</td>
- * <td>../1.jpg</td>
- * </tr>
- * <tr>
- * <td>../1.jpg</td>
- * <td>../../1.jpg</td>
- * </tr>
- * <tr>
- * <td rowspan="4">/WEB-INF/1.css</td>
- * <td>/a/1.jpg</td>
- * <td>/a/1.jpg</td>
- * </tr>
- * <tr>
- * <td>/1.jpg</td>
- * <td>/1.jpg</td>
- * </tr>
- * <tr>
- * <td>1.jpg</td>
- * <td>[WRO-PREFIX]?id=/WEB-INF/1.jpg</td>
- * </tr>
- * <tr>
- * <td>../1.jpg</td>
- * <td>[WRO-PREFIX]?id=/WEB-INF/../1.jpg</td>
- * </tr>
- * <tr>
- * <td rowspan="4">[X]/1.css <br/>
- * <br/>
- * where [X] is URL or a classpath resource<br/>
- * where [WRO-PREFIX] is a servletContext prefix <br/>
- * which will map WRO filter to the result url.</td>
- * <td>/a/1.jpg</td>
- * <td>[WRO-PREFIX]?id=[X]/a/1.jpg</td>
- * </tr>
- * <tr>
- * <td>/1.jpg</td>
- * <td>[WRO-PREFIX]?id=[X]/1.jpg</td>
- * </tr>
- * <tr>
- * <td>1.jpg</td>
- * <td>[WRO-PREFIX]?id=[X]/1.jpg</td>
- * </tr>
- * <tr>
- * <td>../1.jpg</td>
- * <td>[WRO-PREFIX]?id=[X]/../1.jpg</td>
- * </tr>
- * </tbody>
- * </table>
- * <p/>
- * The algorithm requires two types of {@link UriLocator} objects, one for resolving url resources & one for classpath
- * resources. Both need to be injected using IoC when creating the instance of {@link CssUrlRewritingProcessor} class.
- * 
- * @author Alex Objelean
- * @created Nov 19, 2008
- */
-public class CssUrlRewritingProcessor
-    extends AbstractCssUrlRewritingProcessor {
-  private static final Logger LOG = LoggerFactory.getLogger(CssUrlRewritingProcessor.class);
-  public static final String ALIAS = "cssUrlRewriting";
-  /**
-   * A set of allowed url's.
-   */
-  private final Set<String> allowedUrls = Collections.synchronizedSet(new HashSet<String>());
-  /**
-   * Prefix of the path to the overwritten image url. This will be of the following type: "../" or "../.." depending on
-   * the depth of the aggregatedFolderPath.
-   */
-  private String aggregatedPathPrefix;
-  @Inject
-  private Context context;
-  
-  /**
-   * The folder where the final css is located. This is important for computing image location after url rewriting.
-   * 
-   * @param aggregatedFolderPath
-   *          the aggregatedFolder to set
-   */
-  private CssUrlRewritingProcessor setAggregatedFolderPath(final String aggregatedFolderPath) {
-    aggregatedPathPrefix = computeAggregationPathPrefix(aggregatedFolderPath);
-    LOG.debug("computed aggregatedPathPrefix {}", aggregatedPathPrefix);
-    return this;
-  }
-  
-  /**
-   * {@inheritDoc}
-   */
-  @Override
-  protected void onProcessCompleted() {
-    LOG.debug("allowed urls: {}", allowedUrls);
-  }
-  
-  /**
-   * {@inheritDoc}
-   */
-  @Override
-  protected void onUrlReplaced(final String replacedUrl) {
-    final String allowedUrl = StringUtils.removeStart(replacedUrl, getUrlPrefix());
-    LOG.debug("adding allowed url: {}", allowedUrl);
-    allowedUrls.add(allowedUrl);
-  }
-  
-  /**
-   * Replace provided url with the new url if needed.
-   * 
-   * @param cssUri
-   *          Uri of the parsed css.
-   * @param imageUrl
-   *          to replace.
-   * @return replaced url.
-   */
-  @Override
-  protected String replaceImageUrl(final String cssUri, final String imageUrl) {
-    if (ServletContextUriLocator.isValid(cssUri)) {
-      if (ServletContextUriLocator.isValid(imageUrl)) {
-        return imageUrl;
-      }
-      // Treat WEB-INF special case
-      if (ServletContextUriLocator.isProtectedResource(cssUri)) {
-        return getUrlPrefix() + computeNewImageLocation(cssUri, imageUrl);
-      }
-      // ensure the folder path is set
-      setAggregatedFolderPath(context.getAggregatedFolderPath());
-      LOG.debug("aggregatedPathPrefix: {}", this.aggregatedPathPrefix);
-      return computeNewImageLocation(this.aggregatedPathPrefix + cssUri, imageUrl);
-    }
-    if (UrlUriLocator.isValid(cssUri)) {
-      if (ServletContextUriLocator.isValid(imageUrl)) {
-        //when imageUrl starts with /, assume the cssUri is the external server host
-        final String externalServerCssUri = computeCssUriForExternalServer(cssUri);
-        return computeNewImageLocation(externalServerCssUri, imageUrl);
-      }
-      return computeNewImageLocation(cssUri, imageUrl);      
-    }
-    if (ClasspathUriLocator.isValid(cssUri)) {
-      return getUrlPrefix() + computeNewImageLocation(cssUri, imageUrl);
-    }
-    throw new WroRuntimeException("Could not replace imageUrl: " + imageUrl + ", contained at location: " + cssUri);
-  }
-
-  /**
-   * Css files hosted on external server, should use its host as the root context when rewriting image url's starting
-   * with '/' character.
-   */
-  private String computeCssUriForExternalServer(final String cssUri) {
-    String exernalServerCssUri = cssUri;
-    try {
-      //compute the host of the external server (with protocol & port).
-      final String serverHost = cssUri.replace(new URL(cssUri).getPath(), "");
-      //the uri should end mandatory with /
-      exernalServerCssUri = serverHost + ServletContextUriLocator.PREFIX;
-      LOG.debug("using {} host as cssUri", exernalServerCssUri);
-    } catch(MalformedURLException e) {
-      //should never happen
-    }
-    return exernalServerCssUri;
-  }
-  
-  /**
-   * @return the path to be prefixed after css aggregation. This depends on the aggregated css destination folder. This
-   *         is a fix for the following issue: {@link http://code.google.com/p/wro4j/issues/detail?id=259}
-   */
-  private String computeAggregationPathPrefix(final String aggregatedFolderPath) {
-    LOG.debug("aggregatedFolderPath: {}", aggregatedFolderPath);
-    String computedPrefix = StringUtils.EMPTY;
-    if (aggregatedFolderPath != null) {
-      final String folderPrefix = "/..";
-      final StringBuffer result = new StringBuffer("");
-      final String[] depthFolders = aggregatedFolderPath.split("/");
-      LOG.debug("subfolders {}", Arrays.toString(depthFolders));
-      for (final String folder : depthFolders) {
-        if (!StringUtils.isEmpty(folder)) {
-          result.append(folderPrefix);
-        }
-      }
-      computedPrefix = result.toString().replaceFirst("/", "");
-    }
-    LOG.debug("computedPrefix: {}", computedPrefix);
-    return computedPrefix;
-  }
-  
-  /**
-   * Concatenates cssUri and imageUrl after few changes are applied to both input parameters.
-   * 
-   * @param cssUri
-   *          the URI of css resource.
-   * @param imageUrl
-   *          the URL of image referred in css.
-   * @return processed new location of image url.
-   */
-  private String computeNewImageLocation(final String cssUri, final String imageUrl) {
-    LOG.debug("cssUri: {}, imageUrl {}", cssUri, imageUrl);
-    final String cleanImageUrl = cleanImageUrl(imageUrl);
-    // TODO move to ServletContextUriLocator as a helper method?
-    // for the following input: /a/b/c/1.css => /a/b/c/
-    int idxLastSeparator = cssUri.lastIndexOf(ServletContextUriLocator.PREFIX);
-    if (idxLastSeparator == -1) {
-      if (ClasspathUriLocator.isValid(cssUri)) {
-        idxLastSeparator = cssUri.lastIndexOf(ClasspathUriLocator.PREFIX);
-        // find the index of ':' character used by classpath prefix
-        if (idxLastSeparator >= 0) {
-          idxLastSeparator += ClasspathUriLocator.PREFIX.length() - 1;
-        }
-      }
-      if (idxLastSeparator < 0) {
-        throw new IllegalStateException("Invalid cssUri: " + cssUri + ". Should contain at least one '/' character!");
-      }
-    }
-    final String cssUriFolder = cssUri.substring(0, idxLastSeparator + 1);
-    // remove '/' from imageUrl if it starts with one.
-    final String processedImageUrl = cleanImageUrl.startsWith(ServletContextUriLocator.PREFIX) ? cleanImageUrl.substring(1)
-        : cleanImageUrl;
-    // remove redundant part of the path, but skip protected resources (ex: located inside /WEB-INF/ folder). -> Not
-    // sure if this is a problem yet.
-    // final String computedImageLocation = ServletContextUriLocator.isProtectedResource(cssUriFolder) ? cssUriFolder
-    // + processedImageUrl : cleanPath(cssUriFolder + processedImageUrl);
-    final String computedImageLocation = cleanPath(cssUriFolder + processedImageUrl);
-    LOG.debug("computedImageLocation: {}", computedImageLocation);
-    return computedImageLocation;
-  }
-  
-  /**
-   * @param uri
-   *          to check if is allowed.
-   * @return true if passed argument is contained in allowed list.
-   */
-  public final boolean isUriAllowed(final String uri) {
-    return allowedUrls.contains(uri);
-  }
-}
->>>>>>> 08b097ce
+}