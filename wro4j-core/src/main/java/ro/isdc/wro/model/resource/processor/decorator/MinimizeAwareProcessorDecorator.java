package ro.isdc.wro.model.resource.processor.decorator;

import org.slf4j.Logger;
import org.slf4j.LoggerFactory;

import ro.isdc.wro.model.resource.Resource;
<<<<<<< HEAD
import ro.isdc.wro.model.resource.processor.ResourceProcessor;
=======
>>>>>>> 8b2fb809


/**
 * Enhance the decorated processor with the ability to skip processing based on minimize aware state of the processor.
 * In other words, if the processor is minimize aware and the minimize flag is set to false, the processor won't be
 * applied and the content will remain unchanged.
 *
 * @author Alex Objelean
 * @since 1.4.7
 * @created 20 May 2012
 */
public class MinimizeAwareProcessorDecorator
    extends ProcessorDecorator {
  private static final Logger LOG = LoggerFactory.getLogger(MinimizeAwareProcessorDecorator.class);
  /**
   * Flag indicating if minimize aware processing is allowed.
   */
  private boolean minimize = true;

  /**
   * Uses minimize flag as true by default.
   *
   * @param processor
   */
  public MinimizeAwareProcessorDecorator(final ResourceProcessor processor) {
    this(processor, true);
  }

  /**
   * Decorates a pre or post processor.
   */
  public MinimizeAwareProcessorDecorator(final ResourceProcessor processor, final boolean minimize) {
    super(processor);
    this.minimize = minimize;
  }

  /**
   * {@inheritDoc}
   */
  @Override
<<<<<<< HEAD
  public void process(final Resource resource, final Reader reader, final Writer writer)
      throws IOException {
    final ResourceProcessor processor = getDecoratedObject();
=======
  protected boolean isEnabled(final Resource resource) {
>>>>>>> 8b2fb809
    // apply processor only when minimize is required or the processor is not minimize aware
    final boolean applyProcessor = (resource != null && resource.isMinimize() && minimize)
        || (resource == null && minimize) || !isMinimize();
    return super.isEnabled(resource) && applyProcessor;
  }
}<|MERGE_RESOLUTION|>--- conflicted
+++ resolved
@@ -4,10 +4,7 @@
 import org.slf4j.LoggerFactory;
 
 import ro.isdc.wro.model.resource.Resource;
-<<<<<<< HEAD
 import ro.isdc.wro.model.resource.processor.ResourceProcessor;
-=======
->>>>>>> 8b2fb809
 
 
 /**
@@ -48,13 +45,7 @@
    * {@inheritDoc}
    */
   @Override
-<<<<<<< HEAD
-  public void process(final Resource resource, final Reader reader, final Writer writer)
-      throws IOException {
-    final ResourceProcessor processor = getDecoratedObject();
-=======
   protected boolean isEnabled(final Resource resource) {
->>>>>>> 8b2fb809
     // apply processor only when minimize is required or the processor is not minimize aware
     final boolean applyProcessor = (resource != null && resource.isMinimize() && minimize)
         || (resource == null && minimize) || !isMinimize();
