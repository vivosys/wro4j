package ro.isdc.wro.model.resource.processor.decorator;

import java.io.IOException;
import java.io.Reader;
import java.io.Writer;

import ro.isdc.wro.model.group.Inject;
import ro.isdc.wro.model.group.processor.Injector;
import ro.isdc.wro.model.resource.Resource;
import ro.isdc.wro.model.resource.SupportedResourceType;
import ro.isdc.wro.model.resource.processor.ImportAware;
import ro.isdc.wro.model.resource.processor.MinimizeAware;
import ro.isdc.wro.model.resource.processor.ResourceProcessor;
import ro.isdc.wro.model.resource.processor.SupportAware;
import ro.isdc.wro.model.resource.processor.SupportedResourceTypeAware;
import ro.isdc.wro.util.AbstractDecorator;
import ro.isdc.wro.util.LazyInitializer;


/**
 * Decorates a {@link LazyInitializer} which creates a processor.
 *
 * @author Alex Objelean
 * @since 1.4.6
 */
public final class LazyProcessorDecorator
<<<<<<< HEAD
    extends AbstractDecorator<LazyInitializer<ResourceProcessor>>
    implements ResourceProcessor, SupportedResourceTypeAware, MinimizeAware, SupportAware, ImportAware {
=======
    extends AbstractDecorator<LazyInitializer<ResourcePreProcessor>>
    implements ResourcePreProcessor, ResourcePostProcessor, SupportedResourceTypeAware, MinimizeAware, SupportAware,
    ImportAware {
  @Inject
  private Injector injector;
>>>>>>> bb9520c9
  private ProcessorDecorator processor;

  public LazyProcessorDecorator(final LazyInitializer<ResourceProcessor> processor) {
    super(processor);
  }

  private AbstractProcessorDecoratorSupport getProcessorDecorator() {
    if (processor == null) {
      processor = new ProcessorDecorator(getDecoratedObject().get());
      injector.inject(processor);
    }
    return processor;
  }

  /**
   * {@inheritDoc}
   */
  public void process(final Resource resource, final Reader reader, final Writer writer)
      throws IOException {
    getProcessorDecorator().process(resource, reader, writer);
  }

  /**
   * {@inheritDoc}
   */
  public SupportedResourceType getSupportedResourceType() {
    return getProcessorDecorator().getSupportedResourceType();
  }

  /**
   * {@inheritDoc}
   */
  public boolean isMinimize() {
    return getProcessorDecorator().isMinimize();
  }

  /**
   * {@inheritDoc}
   */
  public boolean isSupported() {
    return getProcessorDecorator().isSupported();
  }

  /**
   * {@inheritDoc}
   */
  public boolean isImportAware() {
    return getProcessorDecorator().isImportAware();
  }

  @Override
  public String toString() {
    return getProcessorDecorator().toString();
  }
}<|MERGE_RESOLUTION|>--- conflicted
+++ resolved
@@ -24,16 +24,10 @@
  * @since 1.4.6
  */
 public final class LazyProcessorDecorator
-<<<<<<< HEAD
     extends AbstractDecorator<LazyInitializer<ResourceProcessor>>
     implements ResourceProcessor, SupportedResourceTypeAware, MinimizeAware, SupportAware, ImportAware {
-=======
-    extends AbstractDecorator<LazyInitializer<ResourcePreProcessor>>
-    implements ResourcePreProcessor, ResourcePostProcessor, SupportedResourceTypeAware, MinimizeAware, SupportAware,
-    ImportAware {
   @Inject
   private Injector injector;
->>>>>>> bb9520c9
   private ProcessorDecorator processor;
 
   public LazyProcessorDecorator(final LazyInitializer<ResourceProcessor> processor) {
