--- conflicted
+++ resolved
@@ -49,7 +49,7 @@
  * <p/>
  * This model transformation is also known as wildcard expander, because it mutates the model after it is built by
  * adding resources to the group which contains resources with wildcard uri.
- *
+ * 
  * @author Alex Objelean
  * @created 18 Jul 2011
  * @since 1.4.0
@@ -58,14 +58,10 @@
 public class WildcardExpanderModelTransformer
     implements Transformer<WroModel> {
   private static final Logger LOG = LoggerFactory.getLogger(WildcardExpanderModelTransformer.class);
-
+  
   @Inject
-<<<<<<< HEAD
   private ResourceLocatorFactory resourceLocatorFactory;
 
-=======
-  private UriLocatorFactory locatorFactory;
->>>>>>> 41543751
 
   /**
    * An instance of IOException having a special purpose: to skip subsequent attempts to localize a stream.
@@ -76,13 +72,13 @@
       super(message);
     }
   }
-
+  
   /**
    * {@inheritDoc}
    */
   public synchronized WroModel transform(final WroModel input) {
     final WroModel model = input;
-
+    
     for (final Group group : model.getGroups()) {
       final List<Resource> resources = group.getResources();
       for (final Resource resource : resources) {
@@ -92,12 +88,11 @@
     LOG.debug("Transformed model: {}", model);
     return model;
   }
-
+  
   /**
    * Process each resource and replace it with a collection of resources if it contains wildcard.
    */
   private void processResource(final Group group, final Resource resource) {
-<<<<<<< HEAD
     final ResourceLocator resourceLocator = resourceLocatorFactory.getLocator(resource.getUri());
 
     if (resourceLocator instanceof AbstractResourceLocator) {
@@ -107,25 +102,6 @@
         final String baseNameFolder = computeBaseNameFolder(resource);
         LOG.debug("baseNameFolder: {}", baseNameFolder);
         locator.setWildcardExpanderHandler(createExpanderHandler(group, resource, baseNameFolder));
-=======
-    final UriLocator uriLocator = locatorFactory.getInstance(resource.getUri());
-
-    if (uriLocator instanceof WildcardUriLocatorSupport) {
-      final WildcardStreamLocator wildcardStreamLocator = ((WildcardUriLocatorSupport) uriLocator).getWildcardStreamLocator();
-
-      // TODO should we probably handle the situation when wildcard is present, but the implementation is not
-      // expandedHandledAware?
-      if (wildcardStreamLocator.hasWildcard(resource.getUri())
-          && wildcardStreamLocator instanceof WildcardExpanderHandlerAware) {
-
-        final WildcardExpanderHandlerAware expandedHandler = (WildcardExpanderHandlerAware) wildcardStreamLocator;
-        LOG.debug("Expanding resource: {}", resource.getUri());
-
-        final String baseNameFolder = computeBaseNameFolder(resource, uriLocator, expandedHandler);
-        LOG.debug("baseNameFolder: {}", baseNameFolder);
-
-        expandedHandler.setWildcardExpanderHandler(createExpanderHandler(group, resource, baseNameFolder));
->>>>>>> 41543751
         try {
           // trigger the wildcard replacement
           resourceLocator.getInputStream();
@@ -137,10 +113,6 @@
       }
     }
   }
-<<<<<<< HEAD
-=======
-
->>>>>>> 41543751
   /**
    * Computes the file name of the folder where the resource is located. The implementation uses a trick by invoking the
    * {@link WildcardExpanderHandlerAware} to get the baseName.
@@ -155,11 +127,6 @@
 
     // use thread local because we need to assign a File inside an anonymous class and it fits perfectly
     final ThreadLocal<String> baseNameFolderHolder = new ThreadLocal<String>();
-<<<<<<< HEAD
-=======
-    expandedHandler.setWildcardExpanderHandler(createBaseNameComputerFunction(baseNameFolderHolder));
-
->>>>>>> 41543751
     try {
       final ResourceLocator locator = resourceLocatorFactory.getLocator(resourcePath);
       if (locator instanceof AbstractResourceLocator) {
@@ -176,7 +143,7 @@
     }
     return baseNameFolderHolder.get();
   }
-
+  
   private Function<Collection<File>, Void> createBaseNameComputerFunction(final ThreadLocal<String> baseNameFolderHolder) {
     return new Function<Collection<File>, Void>() {
       public Void apply(final Collection<File> input)
@@ -215,7 +182,7 @@
             LOG.debug("\tfile path: {}", file.getPath());
             final String computedResourceUri = resourcePath
                 + StringUtils.removeStart(file.getPath(), baseNameFolder).replace('\\', '/');
-
+            
             final Resource expandedResource = Resource.create(computedResourceUri, resource.getType());
             LOG.debug("\texpanded resource: {}", expandedResource);
             expandedResources.add(expandedResource);
@@ -225,7 +192,7 @@
         }
         return null;
       }
-
+      
       /**
        * This method fixes the problem when a resource in a group uses deep wildcard and starts at the root.
        * <p/>
@@ -236,7 +203,6 @@
         if (result != null && 1 == result.length() && 0 == FilenameUtils.indexOfLastSeparator(result)) {
           return "";
         }
-
         return result;
       }
     };
