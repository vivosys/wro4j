/**
 * Copyright Alex Objelean
 */
package ro.isdc.wro.model.group.processor;

import java.util.Collections;
import java.util.HashMap;
import java.util.Map;

import org.apache.commons.lang3.Validate;
import org.slf4j.Logger;
import org.slf4j.LoggerFactory;

<<<<<<< HEAD
import ro.isdc.wro.cache.CacheEntry;
import ro.isdc.wro.cache.CacheStrategy;
import ro.isdc.wro.cache.ContentHashEntry;
import ro.isdc.wro.cache.DefaultSynchronizedCacheStrategyDecorator;
=======
import ro.isdc.wro.cache.CacheKey;
import ro.isdc.wro.cache.CacheStrategy;
import ro.isdc.wro.cache.CacheValue;
import ro.isdc.wro.cache.factory.CacheKeyFactory;
import ro.isdc.wro.cache.support.DefaultSynchronizedCacheStrategyDecorator;
>>>>>>> 55020a30
import ro.isdc.wro.config.Context;
import ro.isdc.wro.config.ReadOnlyContext;
import ro.isdc.wro.config.jmx.WroConfiguration;
import ro.isdc.wro.config.metadata.MetaDataFactory;
<<<<<<< HEAD
=======
import ro.isdc.wro.manager.ResourceBundleProcessor;
>>>>>>> 55020a30
import ro.isdc.wro.manager.WroManager;
import ro.isdc.wro.manager.callback.LifecycleCallbackRegistry;
import ro.isdc.wro.manager.factory.WroManagerFactory;
import ro.isdc.wro.model.factory.DefaultWroModelFactoryDecorator;
import ro.isdc.wro.model.factory.WroModelFactory;
import ro.isdc.wro.model.group.GroupExtractor;
<<<<<<< HEAD
import ro.isdc.wro.model.resource.locator.factory.InjectorAwareResourceLocatorFactoryDecorator;
import ro.isdc.wro.model.resource.locator.factory.ResourceLocatorFactory;
=======
import ro.isdc.wro.model.resource.locator.factory.InjectorAwareUriLocatorFactoryDecorator;
import ro.isdc.wro.model.resource.locator.factory.UriLocatorFactory;
>>>>>>> 55020a30
import ro.isdc.wro.model.resource.processor.factory.ProcessorsFactory;
import ro.isdc.wro.model.resource.support.ResourceAuthorizationManager;
import ro.isdc.wro.model.resource.support.hash.HashStrategy;
import ro.isdc.wro.model.resource.support.naming.NamingStrategy;
import ro.isdc.wro.util.LazyInitializer;
import ro.isdc.wro.util.ObjectFactory;
import ro.isdc.wro.util.ProxyFactory;


/**
 * Responsible for building the {@link Injector}. It can build an {@link Injector} without needing a {@link WroManager},
 * but just by providing required dependencies.
 *
 * @author Alex Objelean
 * @since 1.4.3
 * @created 6 Jan 2012
 */
public class InjectorBuilder {
  private static final Logger LOG = LoggerFactory.getLogger(InjectorBuilder.class);
<<<<<<< HEAD

  private final GroupsProcessor groupsProcessor = new GroupsProcessor();
  private final PreProcessorExecutor preProcessorExecutor = new PreProcessorExecutor();
=======
  private final GroupsProcessor groupsProcessor = new GroupsProcessor();
  private final PreProcessorExecutor preProcessorExecutor = new PreProcessorExecutor();
  private ResourceBundleProcessor bundleProcessor;
>>>>>>> 55020a30
  /**
   * A list of model transformers. Allows manager to mutate the model before it is being parsed and processed.
   */
  private Injector injector;
  /**
   * Mapping of classes to be annotated and the corresponding injected object. TODO: probably replace this map with
   * something like spring ApplicationContext (lightweight IoC).
   */
  private final Map<Class<?>, Object> map = new HashMap<Class<?>, Object>();
  private WroManagerFactory managerFactory;
<<<<<<< HEAD
  private final LazyInitializer<ResourceLocatorFactory> locatorFactoryInitializer = new LazyInitializer<ResourceLocatorFactory>() {
    @Override
    protected ResourceLocatorFactory initialize() {
      final WroManager manager = managerFactory.create();
      // update manager with new decorated factory
      manager.setResourceLocatorFactory(InjectorAwareResourceLocatorFactoryDecorator.decorate(
          manager.getResourceLocatorFactory(), injector));
      return manager.getResourceLocatorFactory();
=======
  private final LazyInitializer<UriLocatorFactory> locatorFactoryInitializer = new LazyInitializer<UriLocatorFactory>() {
    @Override
    protected UriLocatorFactory initialize() {
      final WroManager manager = managerFactory.create();
      // update manager with new decorated factory
      manager.setUriLocatorFactory(InjectorAwareUriLocatorFactoryDecorator.decorate(manager.getUriLocatorFactory(),
          injector));
      return manager.getUriLocatorFactory();
>>>>>>> 55020a30
    }
  };
  private final LazyInitializer<WroModelFactory> modelFactoryInitializer = new LazyInitializer<WroModelFactory>() {
    @Override
    protected WroModelFactory initialize() {
      final WroManager manager = managerFactory.create();
      // update manager with new decorated factory
<<<<<<< HEAD
      manager.setModelFactory(DefaultWroModelFactoryDecorator.decorate(manager.getModelFactory(),
          manager.getModelTransformers()));
=======
      manager.setModelFactory(DefaultWroModelFactoryDecorator.decorate(manager.getModelFactory(), manager
          .getModelTransformers()));
>>>>>>> 55020a30
      return manager.getModelFactory();
    }
  };
  /**
   * Ensure the strategy is decorated only once.
   */
<<<<<<< HEAD
  private final LazyInitializer<CacheStrategy<CacheEntry, ContentHashEntry>> cacheStrategyInitializer = new LazyInitializer<CacheStrategy<CacheEntry, ContentHashEntry>>() {
    @Override
    protected CacheStrategy<CacheEntry, ContentHashEntry> initialize() {
=======
  private final LazyInitializer<CacheStrategy<CacheKey, CacheValue>> cacheStrategyInitializer = new LazyInitializer<CacheStrategy<CacheKey, CacheValue>>() {
    @Override
    protected CacheStrategy<CacheKey, CacheValue> initialize() {
>>>>>>> 55020a30
      final WroManager manager = managerFactory.create();
      // update manager with new decorated strategy
      manager.setCacheStrategy(DefaultSynchronizedCacheStrategyDecorator.decorate(manager.getCacheStrategy()));
      return manager.getCacheStrategy();
    }
  };

  /**
   * Use factory method {@link InjectorBuilder#create(WroManagerFactory)} instead.
   *
   * @VisibleForTesting
   */
  public InjectorBuilder() {
  }

  /**
   * Factory method which uses a managerFactory to initialize injected fields.
   */
  public static InjectorBuilder create(final WroManagerFactory managerFactory) {
    Validate.notNull(managerFactory);
    return new InjectorBuilder(managerFactory);
  }

  public InjectorBuilder(final WroManagerFactory managerFactory) {
    Validate.notNull(managerFactory);
    this.managerFactory = managerFactory;
  }

  private void initMap() {
    map.put(PreProcessorExecutor.class, createPreProcessorExecutorProxy());
    map.put(GroupsProcessor.class, createGroupsProcessorProxy());
    map.put(LifecycleCallbackRegistry.class, createCallbackRegistryProxy());
    map.put(GroupExtractor.class, createGroupExtractorProxy());
    map.put(Injector.class, createInjectorProxy());
<<<<<<< HEAD
    map.put(ResourceLocatorFactory.class, createLocatorFactoryProxy());
=======
    map.put(UriLocatorFactory.class, createLocatorFactoryProxy());
>>>>>>> 55020a30
    map.put(ProcessorsFactory.class, createProcessorFactoryProxy());
    map.put(WroModelFactory.class, createModelFactoryProxy());
    map.put(NamingStrategy.class, createNamingStrategyProxy());
    map.put(HashStrategy.class, createHashStrategyProxy());
    map.put(ReadOnlyContext.class, createReadOnlyContextProxy());
    map.put(WroConfiguration.class, createConfigProxy());
    map.put(CacheStrategy.class, createCacheStrategyProxy());
    map.put(ResourceAuthorizationManager.class, createResourceAuthorizationManagerProxy());
    map.put(MetaDataFactory.class, createMetaDataFactoryProxy());
<<<<<<< HEAD
  }

  private Object createMetaDataFactoryProxy() {
    return new InjectorObjectFactory<MetaDataFactory>() {
      public MetaDataFactory create() {
        final MetaDataFactory factory = managerFactory.create().getMetaDataFactory();
        injector.inject(factory);
        return factory;
      }
    };
=======
    map.put(ResourceBundleProcessor.class, createResourceBundleProcessorProxy());
    map.put(CacheKeyFactory.class, createCacheKeyFactoryProxy());
  }

  private Object createResourceBundleProcessorProxy() {
    return new InjectorObjectFactory<ResourceBundleProcessor>() {
      public ResourceBundleProcessor create() {
        if (bundleProcessor == null) {
          bundleProcessor = new ResourceBundleProcessor();
          injector.inject(bundleProcessor);
        }
        return bundleProcessor;
      }
    };
  }

  private Object createMetaDataFactoryProxy() {
    return new InjectorObjectFactory<MetaDataFactory>() {
      public MetaDataFactory create() {
        final MetaDataFactory factory = managerFactory.create().getMetaDataFactory();
        injector.inject(factory);
        return factory;
      }
    };
>>>>>>> 55020a30
  }

  private InjectorObjectFactory<WroConfiguration> createConfigProxy() {
    return new InjectorObjectFactory<WroConfiguration>() {
      public WroConfiguration create() {
        LOG.warn("Do not @Inject WroConfiguration. Prefer using @Inject ReadOnlyContext context; (and context.getConfig()).");
        return Context.get().getConfig();
      }
    };
  }

  private InjectorObjectFactory<PreProcessorExecutor> createPreProcessorExecutorProxy() {
    return new InjectorObjectFactory<PreProcessorExecutor>() {
      public PreProcessorExecutor create() {
        injector.inject(preProcessorExecutor);
        return preProcessorExecutor;
      }
    };
  }

  private InjectorObjectFactory<GroupsProcessor> createGroupsProcessorProxy() {
    return new InjectorObjectFactory<GroupsProcessor>() {
      public GroupsProcessor create() {
        injector.inject(groupsProcessor);
        return groupsProcessor;
      }
    };
  }

  private InjectorObjectFactory<LifecycleCallbackRegistry> createCallbackRegistryProxy() {
    return new InjectorObjectFactory<LifecycleCallbackRegistry>() {
      public LifecycleCallbackRegistry create() {
        final LifecycleCallbackRegistry callbackRegistry = managerFactory.create().getCallbackRegistry();
        injector.inject(callbackRegistry);
        return callbackRegistry;
      }
    };
  }

  private InjectorObjectFactory<Injector> createInjectorProxy() {
    return new InjectorObjectFactory<Injector>() {
      public Injector create() {
        return injector;
      }
    };
  }

  private Object createGroupExtractorProxy() {
    return new InjectorObjectFactory<GroupExtractor>() {
      public GroupExtractor create() {
        final GroupExtractor groupExtractor = managerFactory.create().getGroupExtractor();
        injector.inject(groupExtractor);
        return groupExtractor;
      }
    };
  }

  private Object createProcessorFactoryProxy() {
    return new InjectorObjectFactory<ProcessorsFactory>() {
      public ProcessorsFactory create() {
        return managerFactory.create().getProcessorsFactory();
      }
    };
  }

  private Object createLocatorFactoryProxy() {
<<<<<<< HEAD
    return new InjectorObjectFactory<ResourceLocatorFactory>() {
      public ResourceLocatorFactory create() {
=======
    return new InjectorObjectFactory<UriLocatorFactory>() {
      public UriLocatorFactory create() {
>>>>>>> 55020a30
        return locatorFactoryInitializer.get();
      }
    };
  }

  private Object createResourceAuthorizationManagerProxy() {
    return new InjectorObjectFactory<ResourceAuthorizationManager>() {
      public ResourceAuthorizationManager create() {
        return managerFactory.create().getResourceAuthorizationManager();
      }
    };
  }

  private Object createModelFactoryProxy() {
    return new InjectorObjectFactory<WroModelFactory>() {
      public WroModelFactory create() {
        final WroModelFactory modelFactory = modelFactoryInitializer.get();
        injector.inject(modelFactory);
<<<<<<< HEAD
        // final WroModelFactory proxy = ProxyFactory.proxy(modelFactory, WroModelFactory.class).create();
=======
        //final WroModelFactory proxy = ProxyFactory.proxy(modelFactory, WroModelFactory.class).create();
>>>>>>> 55020a30
        return modelFactory;
      }
    };
  }

  private Object createNamingStrategyProxy() {
    return new InjectorObjectFactory<NamingStrategy>() {
      public NamingStrategy create() {
        final NamingStrategy namingStrategy = managerFactory.create().getNamingStrategy();
        injector.inject(namingStrategy);
<<<<<<< HEAD
        // final NamingStrategy proxy = new ProxyFactory<NamingStrategy>(namingStrategy, NamingStrategy.class).create();
=======
        //final NamingStrategy proxy = new ProxyFactory<NamingStrategy>(namingStrategy, NamingStrategy.class).create();
>>>>>>> 55020a30
        return namingStrategy;
      }
    };
  }

  private Object createHashStrategyProxy() {
    return new InjectorObjectFactory<HashStrategy>() {
      public HashStrategy create() {
        final HashStrategy hashStrategy = managerFactory.create().getHashStrategy();
        injector.inject(hashStrategy);
        return hashStrategy;
      }
    };
  }

  @SuppressWarnings("rawtypes")
  private Object createCacheStrategyProxy() {
    return new InjectorObjectFactory<CacheStrategy>() {
      public CacheStrategy create() {
<<<<<<< HEAD
        final CacheStrategy<CacheEntry, ContentHashEntry> decorated = cacheStrategyInitializer.get();
=======
        final CacheStrategy<CacheKey, CacheValue> decorated = cacheStrategyInitializer.get();
>>>>>>> 55020a30
        injector.inject(decorated);
        return decorated;
      }
    };
  }

  /**
   * @return a proxy of {@link ReadOnlyContext} object. This solution is preferred to {@link InjectorObjectFactory}
   *         because the injected field ensure thread-safe behavior.
   */
  private Object createReadOnlyContextProxy() {
    return ProxyFactory.proxy(new ObjectFactory<ReadOnlyContext>() {
      public ReadOnlyContext create() {
        return Context.get();
      }
    }, ReadOnlyContext.class);
  }

<<<<<<< HEAD
=======
  private Object createCacheKeyFactoryProxy() {
    return new InjectorObjectFactory<CacheKeyFactory>() {
      public CacheKeyFactory create() {
        final CacheKeyFactory factory = managerFactory.create().getCacheKeyFactory();
        injector.inject(factory);
        return factory;
      }
    };
  }

>>>>>>> 55020a30
  public Injector build() {
    // first initialize the map
    initMap();
    return injector = new Injector(Collections.unmodifiableMap(map));
  }

  /**
   * A special type used for lazy object injection only in context of this class.
   */
  static interface InjectorObjectFactory<T>
      extends ObjectFactory<T> {
  };
}<|MERGE_RESOLUTION|>--- conflicted
+++ resolved
@@ -11,39 +11,24 @@
 import org.slf4j.Logger;
 import org.slf4j.LoggerFactory;
 
-<<<<<<< HEAD
-import ro.isdc.wro.cache.CacheEntry;
-import ro.isdc.wro.cache.CacheStrategy;
-import ro.isdc.wro.cache.ContentHashEntry;
-import ro.isdc.wro.cache.DefaultSynchronizedCacheStrategyDecorator;
-=======
 import ro.isdc.wro.cache.CacheKey;
 import ro.isdc.wro.cache.CacheStrategy;
 import ro.isdc.wro.cache.CacheValue;
 import ro.isdc.wro.cache.factory.CacheKeyFactory;
 import ro.isdc.wro.cache.support.DefaultSynchronizedCacheStrategyDecorator;
->>>>>>> 55020a30
 import ro.isdc.wro.config.Context;
 import ro.isdc.wro.config.ReadOnlyContext;
 import ro.isdc.wro.config.jmx.WroConfiguration;
 import ro.isdc.wro.config.metadata.MetaDataFactory;
-<<<<<<< HEAD
-=======
 import ro.isdc.wro.manager.ResourceBundleProcessor;
->>>>>>> 55020a30
 import ro.isdc.wro.manager.WroManager;
 import ro.isdc.wro.manager.callback.LifecycleCallbackRegistry;
 import ro.isdc.wro.manager.factory.WroManagerFactory;
 import ro.isdc.wro.model.factory.DefaultWroModelFactoryDecorator;
 import ro.isdc.wro.model.factory.WroModelFactory;
 import ro.isdc.wro.model.group.GroupExtractor;
-<<<<<<< HEAD
 import ro.isdc.wro.model.resource.locator.factory.InjectorAwareResourceLocatorFactoryDecorator;
 import ro.isdc.wro.model.resource.locator.factory.ResourceLocatorFactory;
-=======
-import ro.isdc.wro.model.resource.locator.factory.InjectorAwareUriLocatorFactoryDecorator;
-import ro.isdc.wro.model.resource.locator.factory.UriLocatorFactory;
->>>>>>> 55020a30
 import ro.isdc.wro.model.resource.processor.factory.ProcessorsFactory;
 import ro.isdc.wro.model.resource.support.ResourceAuthorizationManager;
 import ro.isdc.wro.model.resource.support.hash.HashStrategy;
@@ -63,15 +48,10 @@
  */
 public class InjectorBuilder {
   private static final Logger LOG = LoggerFactory.getLogger(InjectorBuilder.class);
-<<<<<<< HEAD
-
-  private final GroupsProcessor groupsProcessor = new GroupsProcessor();
-  private final PreProcessorExecutor preProcessorExecutor = new PreProcessorExecutor();
-=======
+
   private final GroupsProcessor groupsProcessor = new GroupsProcessor();
   private final PreProcessorExecutor preProcessorExecutor = new PreProcessorExecutor();
   private ResourceBundleProcessor bundleProcessor;
->>>>>>> 55020a30
   /**
    * A list of model transformers. Allows manager to mutate the model before it is being parsed and processed.
    */
@@ -82,7 +62,6 @@
    */
   private final Map<Class<?>, Object> map = new HashMap<Class<?>, Object>();
   private WroManagerFactory managerFactory;
-<<<<<<< HEAD
   private final LazyInitializer<ResourceLocatorFactory> locatorFactoryInitializer = new LazyInitializer<ResourceLocatorFactory>() {
     @Override
     protected ResourceLocatorFactory initialize() {
@@ -91,16 +70,6 @@
       manager.setResourceLocatorFactory(InjectorAwareResourceLocatorFactoryDecorator.decorate(
           manager.getResourceLocatorFactory(), injector));
       return manager.getResourceLocatorFactory();
-=======
-  private final LazyInitializer<UriLocatorFactory> locatorFactoryInitializer = new LazyInitializer<UriLocatorFactory>() {
-    @Override
-    protected UriLocatorFactory initialize() {
-      final WroManager manager = managerFactory.create();
-      // update manager with new decorated factory
-      manager.setUriLocatorFactory(InjectorAwareUriLocatorFactoryDecorator.decorate(manager.getUriLocatorFactory(),
-          injector));
-      return manager.getUriLocatorFactory();
->>>>>>> 55020a30
     }
   };
   private final LazyInitializer<WroModelFactory> modelFactoryInitializer = new LazyInitializer<WroModelFactory>() {
@@ -108,28 +77,17 @@
     protected WroModelFactory initialize() {
       final WroManager manager = managerFactory.create();
       // update manager with new decorated factory
-<<<<<<< HEAD
       manager.setModelFactory(DefaultWroModelFactoryDecorator.decorate(manager.getModelFactory(),
           manager.getModelTransformers()));
-=======
-      manager.setModelFactory(DefaultWroModelFactoryDecorator.decorate(manager.getModelFactory(), manager
-          .getModelTransformers()));
->>>>>>> 55020a30
       return manager.getModelFactory();
     }
   };
   /**
    * Ensure the strategy is decorated only once.
    */
-<<<<<<< HEAD
-  private final LazyInitializer<CacheStrategy<CacheEntry, ContentHashEntry>> cacheStrategyInitializer = new LazyInitializer<CacheStrategy<CacheEntry, ContentHashEntry>>() {
-    @Override
-    protected CacheStrategy<CacheEntry, ContentHashEntry> initialize() {
-=======
   private final LazyInitializer<CacheStrategy<CacheKey, CacheValue>> cacheStrategyInitializer = new LazyInitializer<CacheStrategy<CacheKey, CacheValue>>() {
     @Override
     protected CacheStrategy<CacheKey, CacheValue> initialize() {
->>>>>>> 55020a30
       final WroManager manager = managerFactory.create();
       // update manager with new decorated strategy
       manager.setCacheStrategy(DefaultSynchronizedCacheStrategyDecorator.decorate(manager.getCacheStrategy()));
@@ -164,11 +122,7 @@
     map.put(LifecycleCallbackRegistry.class, createCallbackRegistryProxy());
     map.put(GroupExtractor.class, createGroupExtractorProxy());
     map.put(Injector.class, createInjectorProxy());
-<<<<<<< HEAD
     map.put(ResourceLocatorFactory.class, createLocatorFactoryProxy());
-=======
-    map.put(UriLocatorFactory.class, createLocatorFactoryProxy());
->>>>>>> 55020a30
     map.put(ProcessorsFactory.class, createProcessorFactoryProxy());
     map.put(WroModelFactory.class, createModelFactoryProxy());
     map.put(NamingStrategy.class, createNamingStrategyProxy());
@@ -178,18 +132,6 @@
     map.put(CacheStrategy.class, createCacheStrategyProxy());
     map.put(ResourceAuthorizationManager.class, createResourceAuthorizationManagerProxy());
     map.put(MetaDataFactory.class, createMetaDataFactoryProxy());
-<<<<<<< HEAD
-  }
-
-  private Object createMetaDataFactoryProxy() {
-    return new InjectorObjectFactory<MetaDataFactory>() {
-      public MetaDataFactory create() {
-        final MetaDataFactory factory = managerFactory.create().getMetaDataFactory();
-        injector.inject(factory);
-        return factory;
-      }
-    };
-=======
     map.put(ResourceBundleProcessor.class, createResourceBundleProcessorProxy());
     map.put(CacheKeyFactory.class, createCacheKeyFactoryProxy());
   }
@@ -214,7 +156,6 @@
         return factory;
       }
     };
->>>>>>> 55020a30
   }
 
   private InjectorObjectFactory<WroConfiguration> createConfigProxy() {
@@ -281,13 +222,8 @@
   }
 
   private Object createLocatorFactoryProxy() {
-<<<<<<< HEAD
     return new InjectorObjectFactory<ResourceLocatorFactory>() {
       public ResourceLocatorFactory create() {
-=======
-    return new InjectorObjectFactory<UriLocatorFactory>() {
-      public UriLocatorFactory create() {
->>>>>>> 55020a30
         return locatorFactoryInitializer.get();
       }
     };
@@ -306,11 +242,7 @@
       public WroModelFactory create() {
         final WroModelFactory modelFactory = modelFactoryInitializer.get();
         injector.inject(modelFactory);
-<<<<<<< HEAD
         // final WroModelFactory proxy = ProxyFactory.proxy(modelFactory, WroModelFactory.class).create();
-=======
-        //final WroModelFactory proxy = ProxyFactory.proxy(modelFactory, WroModelFactory.class).create();
->>>>>>> 55020a30
         return modelFactory;
       }
     };
@@ -321,11 +253,7 @@
       public NamingStrategy create() {
         final NamingStrategy namingStrategy = managerFactory.create().getNamingStrategy();
         injector.inject(namingStrategy);
-<<<<<<< HEAD
         // final NamingStrategy proxy = new ProxyFactory<NamingStrategy>(namingStrategy, NamingStrategy.class).create();
-=======
-        //final NamingStrategy proxy = new ProxyFactory<NamingStrategy>(namingStrategy, NamingStrategy.class).create();
->>>>>>> 55020a30
         return namingStrategy;
       }
     };
@@ -345,11 +273,7 @@
   private Object createCacheStrategyProxy() {
     return new InjectorObjectFactory<CacheStrategy>() {
       public CacheStrategy create() {
-<<<<<<< HEAD
-        final CacheStrategy<CacheEntry, ContentHashEntry> decorated = cacheStrategyInitializer.get();
-=======
         final CacheStrategy<CacheKey, CacheValue> decorated = cacheStrategyInitializer.get();
->>>>>>> 55020a30
         injector.inject(decorated);
         return decorated;
       }
@@ -368,8 +292,6 @@
     }, ReadOnlyContext.class);
   }
 
-<<<<<<< HEAD
-=======
   private Object createCacheKeyFactoryProxy() {
     return new InjectorObjectFactory<CacheKeyFactory>() {
       public CacheKeyFactory create() {
@@ -380,7 +302,6 @@
     };
   }
 
->>>>>>> 55020a30
   public Injector build() {
     // first initialize the map
     initMap();
