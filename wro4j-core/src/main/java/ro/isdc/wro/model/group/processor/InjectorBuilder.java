/**
 * Copyright Alex Objelean
 */
package ro.isdc.wro.model.group.processor;

import java.util.Collections;
import java.util.HashMap;
import java.util.List;
import java.util.Map;

import org.apache.commons.lang3.Validate;

import ro.isdc.wro.config.Context;
import ro.isdc.wro.config.jmx.WroConfiguration;
import ro.isdc.wro.manager.WroManager;
import ro.isdc.wro.manager.callback.LifecycleCallbackRegistry;
<<<<<<< HEAD
import ro.isdc.wro.model.resource.locator.factory.DefaultResourceLocatorFactory;
import ro.isdc.wro.model.resource.locator.factory.ResourceLocatorFactory;
=======
import ro.isdc.wro.model.WroModel;
import ro.isdc.wro.model.factory.FallbackAwareWroModelFactory;
import ro.isdc.wro.model.factory.InMemoryCacheableWroModelFactory;
import ro.isdc.wro.model.factory.InjectorAwareWroModelFactoryDecorator;
import ro.isdc.wro.model.factory.ModelTransformerFactory;
import ro.isdc.wro.model.factory.WroModelFactory;
import ro.isdc.wro.model.factory.WroModelFactoryDecorator;
import ro.isdc.wro.model.group.GroupExtractor;
import ro.isdc.wro.model.resource.locator.factory.InjectorAwareUriLocatorFactoryDecorator;
import ro.isdc.wro.model.resource.locator.factory.SimpleUriLocatorFactory;
import ro.isdc.wro.model.resource.locator.factory.UriLocatorFactory;
import ro.isdc.wro.model.resource.processor.factory.InjectorAwareProcessorsFactoryDecorator;
>>>>>>> 328af75e
import ro.isdc.wro.model.resource.processor.factory.ProcessorsFactory;
import ro.isdc.wro.model.resource.processor.factory.SimpleProcessorsFactory;
import ro.isdc.wro.model.resource.util.NamingStrategy;
import ro.isdc.wro.model.resource.util.NoOpNamingStrategy;
import ro.isdc.wro.util.ObjectFactory;
import ro.isdc.wro.util.Transformer;


/**
 * Responsible for building the {@link Injector}. It can build an {@link Injector} without needing a {@link WroManager},
 * but just by providing required dependencies.
 *
 * @author Alex Objelean
 * @since 1.4.3
 * @created 6 Jan 2012
 */
public class InjectorBuilder {
  private GroupsProcessor groupsProcessor = new GroupsProcessor();
  private PreProcessorExecutor preProcessorExecutor = new PreProcessorExecutor();
  private LifecycleCallbackRegistry callbackRegistry = new LifecycleCallbackRegistry();
  //TODO set a not null locatorFactory
  private ResourceLocatorFactory resourceLocatorFactory = DefaultResourceLocatorFactory.contextAwareFactory();
  private ProcessorsFactory processorsFactory = new SimpleProcessorsFactory();
  private NamingStrategy namingStrategy = new NoOpNamingStrategy();
  private WroModelFactory modelFactory = null;
  private GroupExtractor groupExtractor = null;
  /**
   * A list of model transformers. Allows manager to mutate the model before it is being parsed and
   * processed.
   */
  private List<Transformer<WroModel>> modelTransformers = Collections.emptyList();
  private Injector injector;
  /**
   * Mapping of classes to be annotated and the corresponding injected object.
   */
  private Map<Class<?>, Object> map = new HashMap<Class<?>, Object>();

  public InjectorBuilder() {
  }

  public InjectorBuilder(final WroManager manager) {
    setWroManager(manager);
  }

  private void initMap() {
    map.put(PreProcessorExecutor.class, preProcessorExecutor);
    map.put(GroupsProcessor.class, groupsProcessor);
    map.put(LifecycleCallbackRegistry.class, callbackRegistry);
<<<<<<< HEAD
    map.put(ResourceLocatorFactory.class, resourceLocatorFactory);
    map.put(ProcessorsFactory.class, processorsFactory);
    map.put(NamingStrategy.class, namingStrategy);
=======
    map.put(GroupExtractor.class, groupExtractor);
>>>>>>> 328af75e
    map.put(Injector.class, new InjectorObjectFactory<Injector>() {
      public Injector create() {
        return injector;
      }
    });
    map.put(UriLocatorFactory.class, new InjectorObjectFactory<UriLocatorFactory>() {
      public UriLocatorFactory create() {
        return new InjectorAwareUriLocatorFactoryDecorator(uriLocatorFactory, injector);
      }
    });
    map.put(ProcessorsFactory.class, new InjectorObjectFactory<ProcessorsFactory>() {
      public ProcessorsFactory create() {
        return new InjectorAwareProcessorsFactoryDecorator(processorsFactory, injector);
      }
    });
    map.put(WroModelFactory.class, new InjectorObjectFactory<WroModelFactory>() {
      public WroModelFactory create() {
        return modelFactory != null ? new InjectorAwareWroModelFactoryDecorator(decorateModelFactory(modelFactory),
            injector) : null;
      }
      
      /**
       * Decorates the model factory with callback registry calls & other useful factories.
       */
      private WroModelFactory decorateModelFactory(final WroModelFactory modelFactory) {
        return new ModelTransformerFactory(new InMemoryCacheableWroModelFactory(new FallbackAwareWroModelFactory(
            new WroModelFactoryDecorator(modelFactory) {
              @Override
              public WroModel create() {
                callbackRegistry.onBeforeModelCreated();
                try {
                  return super.create();
            } finally {
              callbackRegistry.onAfterModelCreated();
            }
          }
        }))).setTransformers(modelTransformers);
      }
    });
    map.put(NamingStrategy.class, new InjectorObjectFactory<NamingStrategy>() {
      public NamingStrategy create() {
        if (namingStrategy != null) {
          injector.inject(namingStrategy);
        }
        return namingStrategy;
      }
    });
    map.put(Context.class, new InjectorObjectFactory<Context>() {
      public Context create() {
        return Context.get();
      }
    });
    map.put(WroConfiguration.class, new InjectorObjectFactory<WroConfiguration>() {
      public WroConfiguration create() {
        return Context.get().getConfig();
      }
    });
  }


  public Injector build() {
    //first initialize the map
    initMap();
    injector = new Injector(Collections.unmodifiableMap(map));

    //process dependencies for several fields too.
    injector.inject(preProcessorExecutor);
    injector.inject(groupsProcessor);

    return injector;
  }

  public InjectorBuilder setWroManager(final WroManager manager) {
    Validate.notNull(manager);
    resourceLocatorFactory = manager.getResourceLocatorFactory();
    processorsFactory = manager.getProcessorsFactory();
    namingStrategy = manager.getNamingStrategy();
    modelFactory = manager.getModelFactory();
    groupExtractor = manager.getGroupExtractor();
    return this;
  }


  /**
   * @param namingStrategy the namingStrategy to set
   */
  public InjectorBuilder setNamingStrategy(final NamingStrategy namingStrategy) {
    this.namingStrategy = namingStrategy;
    return this;
  }


  /**
   * @param uriLocatorFactory the uriLocatorFactory to set
   */
  public InjectorBuilder setResourceLocatorFactory(final ResourceLocatorFactory resourceLocatorFactory) {
    this.resourceLocatorFactory = resourceLocatorFactory;
    return this;
  }


  /**
   * @param processorsFactory the processorsFactory to set
   */
  public InjectorBuilder setProcessorsFactory(final ProcessorsFactory processorsFactory) {
    this.processorsFactory = processorsFactory;
    return this;
  }


  /**
   * @param preProcessorExecutor the preProcessorExecutor to set
   */
  public InjectorBuilder setPreProcessorExecutor(final PreProcessorExecutor preProcessorExecutor) {
    this.preProcessorExecutor = preProcessorExecutor;
    return this;
  }
  

  public InjectorBuilder setModelTransformers(final List<Transformer<WroModel>> modelTransformers) {
    this.modelTransformers = modelTransformers;
    return this;
  }
  
  /**
   * A special type used for lazy object injection only in context of this class.
   */
  static interface InjectorObjectFactory<T>
    extends ObjectFactory<T> {
  };
}
<|MERGE_RESOLUTION|>--- conflicted
+++ resolved
@@ -1,219 +1,208 @@
-/**
- * Copyright Alex Objelean
- */
-package ro.isdc.wro.model.group.processor;
-
-import java.util.Collections;
-import java.util.HashMap;
-import java.util.List;
-import java.util.Map;
-
-import org.apache.commons.lang3.Validate;
-
-import ro.isdc.wro.config.Context;
-import ro.isdc.wro.config.jmx.WroConfiguration;
-import ro.isdc.wro.manager.WroManager;
-import ro.isdc.wro.manager.callback.LifecycleCallbackRegistry;
-<<<<<<< HEAD
-import ro.isdc.wro.model.resource.locator.factory.DefaultResourceLocatorFactory;
-import ro.isdc.wro.model.resource.locator.factory.ResourceLocatorFactory;
-=======
-import ro.isdc.wro.model.WroModel;
-import ro.isdc.wro.model.factory.FallbackAwareWroModelFactory;
-import ro.isdc.wro.model.factory.InMemoryCacheableWroModelFactory;
-import ro.isdc.wro.model.factory.InjectorAwareWroModelFactoryDecorator;
-import ro.isdc.wro.model.factory.ModelTransformerFactory;
-import ro.isdc.wro.model.factory.WroModelFactory;
-import ro.isdc.wro.model.factory.WroModelFactoryDecorator;
-import ro.isdc.wro.model.group.GroupExtractor;
-import ro.isdc.wro.model.resource.locator.factory.InjectorAwareUriLocatorFactoryDecorator;
-import ro.isdc.wro.model.resource.locator.factory.SimpleUriLocatorFactory;
-import ro.isdc.wro.model.resource.locator.factory.UriLocatorFactory;
-import ro.isdc.wro.model.resource.processor.factory.InjectorAwareProcessorsFactoryDecorator;
->>>>>>> 328af75e
-import ro.isdc.wro.model.resource.processor.factory.ProcessorsFactory;
-import ro.isdc.wro.model.resource.processor.factory.SimpleProcessorsFactory;
-import ro.isdc.wro.model.resource.util.NamingStrategy;
-import ro.isdc.wro.model.resource.util.NoOpNamingStrategy;
-import ro.isdc.wro.util.ObjectFactory;
-import ro.isdc.wro.util.Transformer;
-
-
-/**
- * Responsible for building the {@link Injector}. It can build an {@link Injector} without needing a {@link WroManager},
- * but just by providing required dependencies.
- *
- * @author Alex Objelean
- * @since 1.4.3
- * @created 6 Jan 2012
- */
-public class InjectorBuilder {
-  private GroupsProcessor groupsProcessor = new GroupsProcessor();
-  private PreProcessorExecutor preProcessorExecutor = new PreProcessorExecutor();
-  private LifecycleCallbackRegistry callbackRegistry = new LifecycleCallbackRegistry();
-  //TODO set a not null locatorFactory
-  private ResourceLocatorFactory resourceLocatorFactory = DefaultResourceLocatorFactory.contextAwareFactory();
-  private ProcessorsFactory processorsFactory = new SimpleProcessorsFactory();
-  private NamingStrategy namingStrategy = new NoOpNamingStrategy();
-  private WroModelFactory modelFactory = null;
-  private GroupExtractor groupExtractor = null;
-  /**
-   * A list of model transformers. Allows manager to mutate the model before it is being parsed and
-   * processed.
-   */
-  private List<Transformer<WroModel>> modelTransformers = Collections.emptyList();
-  private Injector injector;
-  /**
-   * Mapping of classes to be annotated and the corresponding injected object.
-   */
-  private Map<Class<?>, Object> map = new HashMap<Class<?>, Object>();
-
-  public InjectorBuilder() {
-  }
-
-  public InjectorBuilder(final WroManager manager) {
-    setWroManager(manager);
-  }
-
-  private void initMap() {
-    map.put(PreProcessorExecutor.class, preProcessorExecutor);
-    map.put(GroupsProcessor.class, groupsProcessor);
-    map.put(LifecycleCallbackRegistry.class, callbackRegistry);
-<<<<<<< HEAD
-    map.put(ResourceLocatorFactory.class, resourceLocatorFactory);
-    map.put(ProcessorsFactory.class, processorsFactory);
-    map.put(NamingStrategy.class, namingStrategy);
-=======
-    map.put(GroupExtractor.class, groupExtractor);
->>>>>>> 328af75e
-    map.put(Injector.class, new InjectorObjectFactory<Injector>() {
-      public Injector create() {
-        return injector;
-      }
-    });
-    map.put(UriLocatorFactory.class, new InjectorObjectFactory<UriLocatorFactory>() {
-      public UriLocatorFactory create() {
-        return new InjectorAwareUriLocatorFactoryDecorator(uriLocatorFactory, injector);
-      }
-    });
-    map.put(ProcessorsFactory.class, new InjectorObjectFactory<ProcessorsFactory>() {
-      public ProcessorsFactory create() {
-        return new InjectorAwareProcessorsFactoryDecorator(processorsFactory, injector);
-      }
-    });
-    map.put(WroModelFactory.class, new InjectorObjectFactory<WroModelFactory>() {
-      public WroModelFactory create() {
-        return modelFactory != null ? new InjectorAwareWroModelFactoryDecorator(decorateModelFactory(modelFactory),
-            injector) : null;
-      }
-      
-      /**
-       * Decorates the model factory with callback registry calls & other useful factories.
-       */
-      private WroModelFactory decorateModelFactory(final WroModelFactory modelFactory) {
-        return new ModelTransformerFactory(new InMemoryCacheableWroModelFactory(new FallbackAwareWroModelFactory(
-            new WroModelFactoryDecorator(modelFactory) {
-              @Override
-              public WroModel create() {
-                callbackRegistry.onBeforeModelCreated();
-                try {
-                  return super.create();
-            } finally {
-              callbackRegistry.onAfterModelCreated();
-            }
-          }
-        }))).setTransformers(modelTransformers);
-      }
-    });
-    map.put(NamingStrategy.class, new InjectorObjectFactory<NamingStrategy>() {
-      public NamingStrategy create() {
-        if (namingStrategy != null) {
-          injector.inject(namingStrategy);
-        }
-        return namingStrategy;
-      }
-    });
-    map.put(Context.class, new InjectorObjectFactory<Context>() {
-      public Context create() {
-        return Context.get();
-      }
-    });
-    map.put(WroConfiguration.class, new InjectorObjectFactory<WroConfiguration>() {
-      public WroConfiguration create() {
-        return Context.get().getConfig();
-      }
-    });
-  }
-
-
-  public Injector build() {
-    //first initialize the map
-    initMap();
-    injector = new Injector(Collections.unmodifiableMap(map));
-
-    //process dependencies for several fields too.
-    injector.inject(preProcessorExecutor);
-    injector.inject(groupsProcessor);
-
-    return injector;
-  }
-
-  public InjectorBuilder setWroManager(final WroManager manager) {
-    Validate.notNull(manager);
-    resourceLocatorFactory = manager.getResourceLocatorFactory();
-    processorsFactory = manager.getProcessorsFactory();
-    namingStrategy = manager.getNamingStrategy();
-    modelFactory = manager.getModelFactory();
-    groupExtractor = manager.getGroupExtractor();
-    return this;
-  }
-
-
-  /**
-   * @param namingStrategy the namingStrategy to set
-   */
-  public InjectorBuilder setNamingStrategy(final NamingStrategy namingStrategy) {
-    this.namingStrategy = namingStrategy;
-    return this;
-  }
-
-
-  /**
-   * @param uriLocatorFactory the uriLocatorFactory to set
-   */
-  public InjectorBuilder setResourceLocatorFactory(final ResourceLocatorFactory resourceLocatorFactory) {
-    this.resourceLocatorFactory = resourceLocatorFactory;
-    return this;
-  }
-
-
-  /**
-   * @param processorsFactory the processorsFactory to set
-   */
-  public InjectorBuilder setProcessorsFactory(final ProcessorsFactory processorsFactory) {
-    this.processorsFactory = processorsFactory;
-    return this;
-  }
-
-
-  /**
-   * @param preProcessorExecutor the preProcessorExecutor to set
-   */
-  public InjectorBuilder setPreProcessorExecutor(final PreProcessorExecutor preProcessorExecutor) {
-    this.preProcessorExecutor = preProcessorExecutor;
-    return this;
-  }
-  
-
-  public InjectorBuilder setModelTransformers(final List<Transformer<WroModel>> modelTransformers) {
-    this.modelTransformers = modelTransformers;
-    return this;
-  }
-  
-  /**
-   * A special type used for lazy object injection only in context of this class.
-   */
-  static interface InjectorObjectFactory<T>
-    extends ObjectFactory<T> {
-  };
-}
+/**
+ * Copyright Alex Objelean
+ */
+package ro.isdc.wro.model.group.processor;
+
+import java.util.Collections;
+import java.util.HashMap;
+import java.util.List;
+import java.util.Map;
+
+import org.apache.commons.lang3.Validate;
+
+import ro.isdc.wro.config.Context;
+import ro.isdc.wro.config.jmx.WroConfiguration;
+import ro.isdc.wro.manager.WroManager;
+import ro.isdc.wro.manager.callback.LifecycleCallbackRegistry;
+import ro.isdc.wro.model.WroModel;
+import ro.isdc.wro.model.factory.FallbackAwareWroModelFactory;
+import ro.isdc.wro.model.factory.InMemoryCacheableWroModelFactory;
+import ro.isdc.wro.model.factory.InjectorAwareWroModelFactoryDecorator;
+import ro.isdc.wro.model.factory.ModelTransformerFactory;
+import ro.isdc.wro.model.factory.WroModelFactory;
+import ro.isdc.wro.model.factory.WroModelFactoryDecorator;
+import ro.isdc.wro.model.group.GroupExtractor;
+import ro.isdc.wro.model.resource.locator.factory.DefaultResourceLocatorFactory;
+import ro.isdc.wro.model.resource.locator.factory.InjectorAwareResourceLocatorFactoryDecorator;
+import ro.isdc.wro.model.resource.locator.factory.ResourceLocatorFactory;
+import ro.isdc.wro.model.resource.processor.factory.InjectorAwareProcessorsFactoryDecorator;
+import ro.isdc.wro.model.resource.processor.factory.ProcessorsFactory;
+import ro.isdc.wro.model.resource.processor.factory.SimpleProcessorsFactory;
+import ro.isdc.wro.model.resource.util.NamingStrategy;
+import ro.isdc.wro.model.resource.util.NoOpNamingStrategy;
+import ro.isdc.wro.util.ObjectFactory;
+import ro.isdc.wro.util.Transformer;
+
+
+/**
+ * Responsible for building the {@link Injector}. It can build an {@link Injector} without needing a {@link WroManager},
+ * but just by providing required dependencies.
+ *
+ * @author Alex Objelean
+ * @since 1.4.3
+ * @created 6 Jan 2012
+ */
+public class InjectorBuilder {
+  private GroupsProcessor groupsProcessor = new GroupsProcessor();
+  private PreProcessorExecutor preProcessorExecutor = new PreProcessorExecutor();
+  private LifecycleCallbackRegistry callbackRegistry = new LifecycleCallbackRegistry();
+  //TODO set a not null locatorFactory
+  private ResourceLocatorFactory resourceLocatorFactory = DefaultResourceLocatorFactory.contextAwareFactory();
+  private ProcessorsFactory processorsFactory = new SimpleProcessorsFactory();
+  private NamingStrategy namingStrategy = new NoOpNamingStrategy();
+  private WroModelFactory modelFactory = null;
+  private GroupExtractor groupExtractor = null;
+  /**
+   * A list of model transformers. Allows manager to mutate the model before it is being parsed and
+   * processed.
+   */
+  private List<Transformer<WroModel>> modelTransformers = Collections.emptyList();
+  private Injector injector;
+  /**
+   * Mapping of classes to be annotated and the corresponding injected object.
+   */
+  private Map<Class<?>, Object> map = new HashMap<Class<?>, Object>();
+
+  public InjectorBuilder() {
+  }
+
+  public InjectorBuilder(final WroManager manager) {
+    setWroManager(manager);
+  }
+
+  private void initMap() {
+    map.put(PreProcessorExecutor.class, preProcessorExecutor);
+    map.put(GroupsProcessor.class, groupsProcessor);
+    map.put(LifecycleCallbackRegistry.class, callbackRegistry);
+    map.put(GroupExtractor.class, groupExtractor);
+    map.put(Injector.class, new InjectorObjectFactory<Injector>() {
+      public Injector create() {
+        return injector;
+      }
+    });
+    map.put(ResourceLocatorFactory.class, new InjectorObjectFactory<ResourceLocatorFactory>() {
+      public ResourceLocatorFactory create() {
+        return new InjectorAwareResourceLocatorFactoryDecorator(resourceLocatorFactory, injector);
+      }
+    });
+    map.put(ProcessorsFactory.class, new InjectorObjectFactory<ProcessorsFactory>() {
+      public ProcessorsFactory create() {
+        return new InjectorAwareProcessorsFactoryDecorator(processorsFactory, injector);
+      }
+    });
+    map.put(WroModelFactory.class, new InjectorObjectFactory<WroModelFactory>() {
+      public WroModelFactory create() {
+        return modelFactory != null ? new InjectorAwareWroModelFactoryDecorator(decorateModelFactory(modelFactory),
+            injector) : null;
+      }
+      
+      /**
+       * Decorates the model factory with callback registry calls & other useful factories.
+       */
+      private WroModelFactory decorateModelFactory(final WroModelFactory modelFactory) {
+        return new ModelTransformerFactory(new InMemoryCacheableWroModelFactory(new FallbackAwareWroModelFactory(
+            new WroModelFactoryDecorator(modelFactory) {
+              @Override
+              public WroModel create() {
+                callbackRegistry.onBeforeModelCreated();
+                try {
+                  return super.create();
+            } finally {
+              callbackRegistry.onAfterModelCreated();
+            }
+          }
+        }))).setTransformers(modelTransformers);
+      }
+    });
+    map.put(NamingStrategy.class, new InjectorObjectFactory<NamingStrategy>() {
+      public NamingStrategy create() {
+        if (namingStrategy != null) {
+          injector.inject(namingStrategy);
+        }
+        return namingStrategy;
+      }
+    });
+    map.put(Context.class, new InjectorObjectFactory<Context>() {
+      public Context create() {
+        return Context.get();
+      }
+    });
+    map.put(WroConfiguration.class, new InjectorObjectFactory<WroConfiguration>() {
+      public WroConfiguration create() {
+        return Context.get().getConfig();
+      }
+    });
+  }
+
+
+  public Injector build() {
+    //first initialize the map
+    initMap();
+    injector = new Injector(Collections.unmodifiableMap(map));
+
+    //process dependencies for several fields too.
+    injector.inject(preProcessorExecutor);
+    injector.inject(groupsProcessor);
+
+    return injector;
+  }
+
+  public InjectorBuilder setWroManager(final WroManager manager) {
+    Validate.notNull(manager);
+    resourceLocatorFactory = manager.getResourceLocatorFactory();
+    processorsFactory = manager.getProcessorsFactory();
+    namingStrategy = manager.getNamingStrategy();
+    modelFactory = manager.getModelFactory();
+    groupExtractor = manager.getGroupExtractor();
+    return this;
+  }
+
+
+  /**
+   * @param namingStrategy the namingStrategy to set
+   */
+  public InjectorBuilder setNamingStrategy(final NamingStrategy namingStrategy) {
+    this.namingStrategy = namingStrategy;
+    return this;
+  }
+
+
+  /**
+   * @param uriLocatorFactory the uriLocatorFactory to set
+   */
+  public InjectorBuilder setResourceLocatorFactory(final ResourceLocatorFactory resourceLocatorFactory) {
+    this.resourceLocatorFactory = resourceLocatorFactory;
+    return this;
+  }
+
+
+  /**
+   * @param processorsFactory the processorsFactory to set
+   */
+  public InjectorBuilder setProcessorsFactory(final ProcessorsFactory processorsFactory) {
+    this.processorsFactory = processorsFactory;
+    return this;
+  }
+
+
+  /**
+   * @param preProcessorExecutor the preProcessorExecutor to set
+   */
+  public InjectorBuilder setPreProcessorExecutor(final PreProcessorExecutor preProcessorExecutor) {
+    this.preProcessorExecutor = preProcessorExecutor;
+    return this;
+  }
+  
+
+  public InjectorBuilder setModelTransformers(final List<Transformer<WroModel>> modelTransformers) {
+    this.modelTransformers = modelTransformers;
+    return this;
+  }
+  
+  /**
+   * A special type used for lazy object injection only in context of this class.
+   */
+  static interface InjectorObjectFactory<T>
+    extends ObjectFactory<T> {
+  };
+}