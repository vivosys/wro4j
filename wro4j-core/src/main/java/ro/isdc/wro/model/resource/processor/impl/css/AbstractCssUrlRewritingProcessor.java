--- conflicted
+++ resolved
@@ -1,8 +1,10 @@
-<<<<<<< HEAD
 /*
  * Copyright (c) 2010. All rights reserved.
  */
 package ro.isdc.wro.model.resource.processor.impl.css;
+
+import static ro.isdc.wro.http.handler.ResourceProxyRequestHandler.PARAM_RESOURCE_ID;
+import static ro.isdc.wro.http.handler.ResourceProxyRequestHandler.PATH_RESOURCES;
 
 import java.io.IOException;
 import java.io.Reader;
@@ -39,260 +41,11 @@
   implements ResourceProcessor {
   private static final Logger LOG = LoggerFactory.getLogger(AbstractCssUrlRewritingProcessor.class);
   /**
-   * Resources mapping path. If request uri contains this, the filter will dispatch it to the original resource.
-   */
-  public static final String PATH_RESOURCES = "wroResources";
-  /**
-   * The name of resource id parameter.
-   */
-  public static final String PARAM_RESOURCE_ID = "id";
-  /**
    * Compiled pattern.
    */
   private static final Pattern PATTERN = Pattern.compile(WroUtil.loadRegexpWithKey("cssUrlRewrite"));
   @Inject
   private Context context;
-  
-  /**
-   * Parse the css content and transform found url's.
-   * 
-   * @param cssContent
-   *          to parse.
-   * @param cssUri
-   *          Uri of the css to parse.
-   * @return parsed css.
-   */
-  private String parseCss(final String cssContent, final String cssUri) {
-    final Matcher matcher = PATTERN.matcher(cssContent);
-    final StringBuffer sb = new StringBuffer();
-    while (matcher.find()) {
-      // index of the group containing entire declaration (Ex: background: url(/path/to/image.png);)
-      final int declarationIndex = 1;
-      /**
-       * index of the group containing an url inside a declaration of this form:
-       * 
-       * <pre>
-       * body {
-       *   filter: progid:DXImageTransform.Microsoft.AlphaImageLoader(src='../images/tabs/tabContent.png', sizingMethod='scale' );
-       * }
-       * </pre>
-       * or
-       * <pre>
-       * @font-face {
-       *   src: url(btn_icons.png);
-       * }
-       */
-      final int urlIndexA = 2;
-      /**
-       * index of the group containing an url inside a declaration of this form:
-       * 
-       * <pre>
-       * body {
-       *     background: #B3B3B3 url(img.gif);color:red;
-       * }
-       * </pre>
-       * </pre>
-       */
-      final int urlIndexB = 3;
-      final String originalDeclaration = matcher.group(declarationIndex);
-      final String originalUrl = matcher.group(urlIndexA) != null ? matcher.group(urlIndexA) : matcher.group(urlIndexB);
-      LOG.debug("urlGroup: {}", originalUrl);
-      
-      Validate.notNull(originalUrl);
-      if (isReplaceNeeded(originalUrl)) {
-        final String modifiedUrl = replaceImageUrl(cssUri.trim(), cleanImageUrl(originalUrl));
-        LOG.debug("replaced old Url: [{}] with: [{}].", originalUrl, StringUtils.abbreviate(modifiedUrl, 40));
-        /**
-         * prevent the IllegalArgumentException because of invalid characters like $ (@see issue381) The solution is
-         * from stackoverflow: @see
-         * http://stackoverflow.com/questions/947116/matcher-appendreplacement-with-literal-text
-         */
-        final String modifiedDeclaration = Matcher.quoteReplacement(originalDeclaration.replace(originalUrl,
-            modifiedUrl));
-        onUrlReplaced(modifiedUrl);
-        matcher.appendReplacement(sb, replaceDeclaration(originalDeclaration.trim(), modifiedDeclaration));
-      }
-    }
-    matcher.appendTail(sb);
-    return sb.toString();
-  }
-  
-  /**
-   * {@inheritDoc}
-   */
-  public final void process(final Resource resource, final Reader reader, final Writer writer)
-      throws IOException {
-    Validate.notNull(resource, "Resource cannot be null! Probably you are using this processor as a Post-Processor and it is intended to be used as a Pre-Processor only!");
-    LOG.debug("Applying {} processor", getClass().getSimpleName());
-    try {
-      final String cssUri = resource.getUri();
-      LOG.debug("cssUri: {}", cssUri);
-      final String css = IOUtils.toString(reader);
-      final String result = parseCss(css, cssUri);
-      writer.write(result);
-      onProcessCompleted();
-    } finally {
-      reader.close();
-      writer.close();
-    }
-  }
-  
-  /**
-   * Invoked when the process operation is completed. Useful to invoke some post processing logic or for custom logging.
-   */
-  protected void onProcessCompleted() {
-  }
-  
-  /**
-   * Invoked to replace the entire css declaration.
-   * <p/> 
-   * An example of css declaration:
-   * <pre>
-   * background: url(/image.png);
-   * </pre>
-   * Useful when the css declaration should be changed. The use-case is:
-   * {@link FallbackCssDataUriProcessor}.
-   * 
-   * @param originalDeclaration
-   *          the original, unchanged declaration.
-   * @param modifiedDeclaration
-   *          the changed expression.
-   * @return the expression to apply. By default the modifiedExpression will be returned.
-   */
-  protected String replaceDeclaration(final String originalDeclaration, final String modifiedDeclaration) {
-    return modifiedDeclaration;
-  }
-  
-  /**
-   * Invoked when an url is replaced. Useful if you need to do something with newly replaced url.
-   * 
-   * @param replacedUrl
-   *          the newly computed url created as a result of url rewriting.
-   */
-  protected void onUrlReplaced(final String replacedUrl) {
-  }
-  
-  /**
-   * Replace provided url with the new url if needed.
-   * 
-   * @param cssUri
-   *          Uri of the parsed css.
-   * @param imageUrl
-   *          to replace.
-   * @return replaced url.
-   */
-  protected abstract String replaceImageUrl(final String cssUri, final String imageUrl);
-  
-  /**
-   * Cleans the image url by triming result and removing \' or \" characters if such exists.
-   * 
-   * @param imageUrl
-   *          to clean.
-   * @return cleaned image URL.
-   */
-  protected final String cleanImageUrl(final String imageUrl) {
-    return imageUrl.replace('\'', ' ').replace('\"', ' ').trim();
-  }
-  
-  /**
-   * Check if url must be replaced or not.
-   * 
-   * @param url
-   *          to check.
-   * @return true if url needs to be replaced or remain unchanged.
-   */
-  protected boolean isReplaceNeeded(final String url) {
-    // The replacement is not needed if the url of the image is absolute (can be
-    // resolved by urlResourceLocator) or if the url is a data uri (base64 encoded value).
-    return !(DataUriGenerator.isDataUri(url.trim()) || UrlResourceLocator.isValid(url));
-  }
-  
-  /**
-   * This method has protected modifier in order to be accessed by unit test class.
-   * 
-   * @return urlPrefix value.
-   * @VisibleForTesting
-   */
-  protected String getUrlPrefix() {
-    final String requestURI = context.getRequest().getRequestURI();
-    return FilenameUtils.getFullPath(requestURI) + getProxyResourcePath();
-  }
-  
-  /**
-   * @return the part of the url used to identify a proxy resource.
-   */
-  private String getProxyResourcePath() {
-    return String.format("%s?%s=", PATH_RESOURCES, PARAM_RESOURCE_ID);
-  }
-  
-  /**
-   * @param url
-   *          of the resource to check.
-   * @return true if the provided url is a proxy resource (rewritten by {@link CssUrlRewritingProcessor}.
-   */
-  final boolean isProxyResource(final String url) {
-    Validate.notNull(url);
-    return url.contains(getProxyResourcePath());
-  }
-}
-=======
-/*
- * Copyright (c) 2010. All rights reserved.
- */
-package ro.isdc.wro.model.resource.processor.impl.css;
-
-import static ro.isdc.wro.http.handler.ResourceProxyRequestHandler.PARAM_RESOURCE_ID;
-import static ro.isdc.wro.http.handler.ResourceProxyRequestHandler.PATH_RESOURCES;
-
-import java.io.IOException;
-import java.io.Reader;
-import java.io.Writer;
-import java.util.regex.Matcher;
-import java.util.regex.Pattern;
-
-import org.apache.commons.io.FilenameUtils;
-import org.apache.commons.io.IOUtils;
-import org.apache.commons.lang3.StringUtils;
-import org.apache.commons.lang3.Validate;
-import org.slf4j.Logger;
-import org.slf4j.LoggerFactory;
-
-import ro.isdc.wro.WroRuntimeException;
-import ro.isdc.wro.config.Context;
-import ro.isdc.wro.model.group.Inject;
-import ro.isdc.wro.model.resource.Resource;
-import ro.isdc.wro.model.resource.ResourceType;
-import ro.isdc.wro.model.resource.SupportedResourceType;
-import ro.isdc.wro.model.resource.locator.UrlUriLocator;
-import ro.isdc.wro.model.resource.processor.ResourcePostProcessor;
-import ro.isdc.wro.model.resource.processor.ResourcePreProcessor;
-import ro.isdc.wro.model.resource.processor.support.DataUriGenerator;
-import ro.isdc.wro.util.WroUtil;
-
-
-/**
- * A processor responsible for rewriting url's from inside the css resources.
- * 
- * @author Alex Objelean
- * @created Created on 9 May, 2010
- */
-@SupportedResourceType(ResourceType.CSS)
-public abstract class AbstractCssUrlRewritingProcessor
-    implements ResourcePreProcessor, ResourcePostProcessor {
-  private static final Logger LOG = LoggerFactory.getLogger(AbstractCssUrlRewritingProcessor.class);
-  /**
-   * Compiled pattern.
-   */
-  private static final Pattern PATTERN = Pattern.compile(WroUtil.loadRegexpWithKey("cssUrlRewrite"));
-  @Inject
-  private Context context;
-  /**
-   * {@inheritDoc}
-   */
-  public void process(final Reader reader, final Writer writer)
-      throws IOException {
-    throw new WroRuntimeException("This processor: " + getClass().getSimpleName() + " cannot work as a postProcessor!");
-  }
   
   /**
    * Parse the css content and transform found url's.
@@ -363,6 +116,8 @@
    */
   public final void process(final Resource resource, final Reader reader, final Writer writer)
       throws IOException {
+    Validate.notNull(resource, "Resource cannot be null! Probably you are using this processor as a Post-Processor and it is intended to be used as a Pre-Processor only!");
+    LOG.debug("Applying {} processor", getClass().getSimpleName());
     try {
       final String cssUri = resource.getUri();
       LOG.debug("cssUri: {}", cssUri);
@@ -443,7 +198,7 @@
   protected boolean isReplaceNeeded(final String url) {
     // The replacement is not needed if the url of the image is absolute (can be
     // resolved by urlResourceLocator) or if the url is a data uri (base64 encoded value).
-    return !(UrlUriLocator.isValid(url) || DataUriGenerator.isDataUri(url.trim()));
+    return !(DataUriGenerator.isDataUri(url.trim()) || UrlResourceLocator.isValid(url));
   }
   
   /**
@@ -473,5 +228,4 @@
     Validate.notNull(url);
     return url.contains(getProxyResourcePath());
   }
-}
->>>>>>> 9cc76856
+}