/**
 * Copyright Alex Objelean
 */
package ro.isdc.wro.model.resource.processor.impl.css;

import static org.apache.commons.lang3.StringUtils.EMPTY;

import java.io.IOException;
import java.io.Reader;
import java.io.Writer;
import java.util.ArrayList;
import java.util.List;
import java.util.regex.Matcher;
import java.util.regex.Pattern;

import org.apache.commons.io.FilenameUtils;
import org.apache.commons.io.IOUtils;
import org.apache.commons.lang3.Validate;
import org.slf4j.Logger;
import org.slf4j.LoggerFactory;

import ro.isdc.wro.config.jmx.WroConfiguration;
import ro.isdc.wro.model.group.Group;
import ro.isdc.wro.model.group.Inject;
import ro.isdc.wro.model.group.processor.PreProcessorExecutor;
import ro.isdc.wro.model.resource.Resource;
import ro.isdc.wro.model.resource.ResourceType;
import ro.isdc.wro.model.resource.SupportedResourceType;
import ro.isdc.wro.model.resource.locator.factory.ResourceLocatorFactory;
import ro.isdc.wro.model.resource.processor.ResourceProcessor;
import ro.isdc.wro.util.StringUtils;


/**
 * CssImport Processor responsible for handling css <code>@import</code> statement. It is implemented as both:
 * preProcessor & postProcessor. It is necessary because preProcessor is responsible for updating model with found
 * imported resources, while post processor removes import occurrences.
 * <p/>
 * When processor finds an import which is not valid, it will check the
 * {@link WroConfiguration#isIgnoreMissingResources()} flag. If it is set to false, the processor will fail.
 * 
 * @author Alex Objelean
 */
@SupportedResourceType(ResourceType.CSS)
public class CssImportPreProcessor
  implements ResourceProcessor {
  private static final Logger LOG = LoggerFactory.getLogger(CssImportPreProcessor.class);
  public static final String ALIAS = "cssImport";
  /**
   * Contains a {@link UriLocatorFactory} reference injected externally.
   */
  @Inject
  private ResourceLocatorFactory resourceLocatorFactory;
  @Inject
  private PreProcessorExecutor preProcessorExecutor;
  @Inject
  private WroConfiguration configuration;
  /**
   * List of processed resources, useful for detecting deep recursion.
   */
  private final List<Resource> processed = new ArrayList<Resource>();
  /** The url pattern */
  private static final Pattern PATTERN = Pattern.compile("@import\\s*(?:url\\()?[\"']?([^\"')]+)[\"')]?\\)?;?", Pattern.CASE_INSENSITIVE);

  /**
   * {@inheritDoc}
   */
  public void process(final Resource resource, final Reader reader, final Writer writer)
    throws IOException {
    Validate.notNull(resource, "Resource cannot be null! Probably you are using this processor as a Post-Processor and it is intended to be used as a Pre-Processor only!");
    Validate.notNull(resourceLocatorFactory, "No ResourceLocator was injected");
    Validate.notNull(preProcessorExecutor, "No preProcessorExecutor was injected");
    try {
      final String result = parseCss(resource, reader);
      writer.write(result);
      processed.clear();
    } finally {
      reader.close();
      writer.close();
    }
  }


  /**
   * @param resource {@link Resource} to process.
   * @param reader Reader for processed resource.
   * @return css content with all imports processed.
   */
  private String parseCss(final Resource resource, final Reader reader)
    throws IOException {
    if (processed.contains(resource)) {
      LOG.warn("Recursive import detected: " + resource);
      return "";
    }
    processed.add(resource);
    final StringBuffer sb = new StringBuffer();
    final List<Resource> importsCollector = getImportedResources(resource);
    // for now, minimize always
    // TODO: find a way to get minimize property dynamically.
    //groupExtractor.isMinimized(Context.get().getRequest())
    Group group = new Group("dummy");
    group.setResources(importsCollector);
    sb.append(preProcessorExecutor.processAndMerge(group, true));
    if (!importsCollector.isEmpty()) {
      LOG.debug("Imported resources found : {}", importsCollector.size());
    }
    sb.append(IOUtils.toString(reader));
    LOG.debug("importsCollector: {}", importsCollector);
    return removeImportStatements(sb.toString());
  }


  /**
   * Removes all @import statements for css.
   */
  private String removeImportStatements(final String content) {
    final Matcher m = PATTERN.matcher(content);
    final StringBuffer sb = new StringBuffer();
    while (m.find()) {
      // add and check if already exist
      m.appendReplacement(sb, "");
    }
    m.appendTail(sb);
    return sb.toString();
  }

  /**
   * Find a set of imported resources inside a given resource.
   */
  private List<Resource> getImportedResources(final Resource resource)
    throws IOException {
    // it should be sorted
    final List<Resource> imports = new ArrayList<Resource>();
<<<<<<< HEAD
    final String css = IOUtils.toString(resourceLocatorFactory.locate(resource.getUri()).getInputStream(),
        configuration.getEncoding());
=======
    String css = EMPTY;
    try {
      css = IOUtils.toString(uriLocatorFactory.locate(resource.getUri()), configuration.getEncoding());
    } catch (IOException e) {
      LOG.warn("Invalid import detected: {}", resource.getUri());
      if (!configuration.isIgnoreMissingResources()) {
        throw e;
      }
    }
>>>>>>> 109d7094
    final Matcher m = PATTERN.matcher(css);
    while (m.find()) {
      final Resource importedResource = buildImportedResource(resource, m.group(1));
      // check if already exist
      if (imports.contains(importedResource)) {
        LOG.warn("Duplicate imported resource: " + importedResource);
      } else {
        imports.add(importedResource);
      }
    }
    return imports;
  }


  /**
   * Build a {@link Resource} object from a found importedResource inside a given resource.
   */
  private Resource buildImportedResource(final Resource resource, final String importUrl) {
    final String absoluteUrl = computeAbsoluteUrl(resource, importUrl);
    return Resource.create(absoluteUrl, ResourceType.CSS);
  }


  /**
   * Computes absolute url of the imported resource.
   *
   * @param relativeResource {@link Resource} where the import statement is found.
   * @param importUrl found import url.
   * @return absolute url of the resource to import.
   */
  private String computeAbsoluteUrl(final Resource relativeResource, final String importUrl) {
    final String folder = FilenameUtils.getFullPath(relativeResource.getUri());
    // remove '../' & normalize the path.
    final String absoluteImportUrl = StringUtils.cleanPath(folder + importUrl);
    return absoluteImportUrl;
  }
}<|MERGE_RESOLUTION|>--- conflicted
+++ resolved
@@ -68,8 +68,7 @@
   public void process(final Resource resource, final Reader reader, final Writer writer)
     throws IOException {
     Validate.notNull(resource, "Resource cannot be null! Probably you are using this processor as a Post-Processor and it is intended to be used as a Pre-Processor only!");
-    Validate.notNull(resourceLocatorFactory, "No ResourceLocator was injected");
-    Validate.notNull(preProcessorExecutor, "No preProcessorExecutor was injected");
+    validate();
     try {
       final String result = parseCss(resource, reader);
       writer.write(result);
@@ -78,6 +77,14 @@
       reader.close();
       writer.close();
     }
+  }
+
+  /**
+   * Checks if required fields were injected.
+   */
+  private void validate() {
+    Validate.notNull(resourceLocatorFactory, "No ResourceLocator was injected");
+    Validate.notNull(preProcessorExecutor, "No preProcessorExecutor was injected");
   }
 
 
@@ -131,20 +138,16 @@
     throws IOException {
     // it should be sorted
     final List<Resource> imports = new ArrayList<Resource>();
-<<<<<<< HEAD
-    final String css = IOUtils.toString(resourceLocatorFactory.locate(resource.getUri()).getInputStream(),
-        configuration.getEncoding());
-=======
     String css = EMPTY;
     try {
-      css = IOUtils.toString(uriLocatorFactory.locate(resource.getUri()), configuration.getEncoding());
+      css = IOUtils.toString(resourceLocatorFactory.locate(resource.getUri()).getInputStream(),
+        configuration.getEncoding());
     } catch (IOException e) {
       LOG.warn("Invalid import detected: {}", resource.getUri());
       if (!configuration.isIgnoreMissingResources()) {
         throw e;
       }
     }
->>>>>>> 109d7094
     final Matcher m = PATTERN.matcher(css);
     while (m.find()) {
       final Resource importedResource = buildImportedResource(resource, m.group(1));
