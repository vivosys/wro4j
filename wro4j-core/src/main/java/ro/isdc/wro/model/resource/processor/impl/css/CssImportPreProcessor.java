--- conflicted
+++ resolved
@@ -17,13 +17,6 @@
 import ro.isdc.wro.model.resource.Resource;
 import ro.isdc.wro.model.resource.ResourceType;
 import ro.isdc.wro.model.resource.SupportedResourceType;
-<<<<<<< HEAD
-import ro.isdc.wro.model.resource.locator.factory.ResourceLocatorFactory;
-import ro.isdc.wro.model.resource.processor.ResourceProcessor;
-import ro.isdc.wro.util.StringUtils;
-import ro.isdc.wro.util.WroUtil;
-=======
->>>>>>> d9bb0c4f
 
 
 /**
@@ -38,70 +31,12 @@
  */
 @SupportedResourceType(ResourceType.CSS)
 public class CssImportPreProcessor
-<<<<<<< HEAD
-  implements ResourceProcessor {
-=======
   extends AbstractCssImportPreProcessor {
->>>>>>> d9bb0c4f
   private static final Logger LOG = LoggerFactory.getLogger(CssImportPreProcessor.class);
 
   public static final String ALIAS = "cssImport";
-<<<<<<< HEAD
-  /**
-   * Contains a {@link UriLocatorFactory} reference injected externally.
-   */
-  @Inject
-  private ResourceLocatorFactory resourceLocatorFactory;
   @Inject
   private PreProcessorExecutor preProcessorExecutor;
-  @Inject
-  private WroConfiguration configuration;
-  /**
-   * List of processed resources, useful for detecting deep recursion. A {@link ThreadLocal} is used to ensure that the
-   * processor is thread-safe and doesn't eroneously detect recursion when running in concurrent environment.
-   */
-  private final ThreadLocal<List<String>> processedImports = new ThreadLocal<List<String>>() {
-    @Override
-    protected List<String> initialValue() {
-      return new ArrayList<String>();
-    };
-  }; 
-  private static final Pattern PATTERN = Pattern.compile(WroUtil.loadRegexpWithKey("cssImport"));
-  private static final String REGEX_IMPORT_FROM_COMMENTS = WroUtil.loadRegexpWithKey("cssImportFromComments");
-  
-  /**
-   * {@inheritDoc}
-   */
-  public void process(final Resource resource, final Reader reader, final Writer writer)
-    throws IOException {
-    Validate.notNull(resource, "Resource cannot be null! Probably you are using this processor as a Post-Processor and it is intended to be used as a Pre-Processor only!");
-    LOG.debug("Applying {} processor", CssImportPreProcessor.this.getClass().getSimpleName());
-    validate();
-    try {
-      final String result = parseCss(resource, reader);
-      writer.write(result);
-      getProcessedList().clear();
-    } finally {
-      reader.close();
-      writer.close();
-    }
-  }
-
-  private List<String> getProcessedList() {
-    return processedImports.get();
-  }
-
-  /**
-   * Checks if required fields were injected.
-   */
-  private void validate() {
-    Validate.notNull(resourceLocatorFactory, "No ResourceLocator was injected");
-    Validate.notNull(preProcessorExecutor, "No preProcessorExecutor was injected");
-  }
-=======
-  @Inject
-  private PreProcessorExecutor preProcessorExecutor;
->>>>>>> d9bb0c4f
 
   /**
    * {@inheritDoc}
@@ -111,18 +46,11 @@
     final StringBuffer sb = new StringBuffer();
     // for now, minimize always
     // TODO: find a way to get minimize property dynamically.
-<<<<<<< HEAD
-    //groupExtractor.isMinimized(Context.get().getRequest())
     Group group = new Group("dummy");
-    group.setResources(importsCollector);
+    group.setResources(foundImports);
     sb.append(preProcessorExecutor.processAndMerge(group, true));
-    if (!importsCollector.isEmpty()) {
-      LOG.debug("Imported resources found : {}", importsCollector.size());
-=======
-    sb.append(preProcessorExecutor.processAndMerge(foundImports, true));
     if (!foundImports.isEmpty()) {
       LOG.debug("Imported resources found : {}", foundImports.size());
->>>>>>> d9bb0c4f
     }
     sb.append(cssContent);
     LOG.debug("importsCollector: {}", foundImports);
@@ -142,63 +70,4 @@
     m.appendTail(sb);
     return sb.toString();
   }
-<<<<<<< HEAD
-
-  /**
-   * Find a set of imported resources inside a given resource.
-   */
-  private List<Resource> getImportedResources(final Resource resource)
-    throws IOException {
-    // it should be sorted
-    final List<Resource> imports = new ArrayList<Resource>();
-    String css = EMPTY;
-    try {
-      css = IOUtils.toString(new AutoCloseInputStream(resourceLocatorFactory.locate(resource.getUri())),
-          configuration.getEncoding());
-    } catch (IOException e) {
-      if (!configuration.isIgnoreMissingResources()) {
-        LOG.error("Invalid import detected: {}", resource.getUri());
-        throw e;
-      }
-    }
-    //remove imports from comments before parse the file
-    css = css.replaceAll(REGEX_IMPORT_FROM_COMMENTS, "");
-    final Matcher m = PATTERN.matcher(css);
-    while (m.find()) {
-      final Resource importedResource = buildImportedResource(resource.getUri(), m.group(1));
-      // check if already exist
-      if (imports.contains(importedResource)) {
-        LOG.debug("[WARN] Duplicate imported resource: {}", importedResource);
-      } else {
-        imports.add(importedResource);
-      }
-    }
-    return imports;
-  }
-
-
-  /**
-   * Build a {@link Resource} object from a found importedResource inside a given resource.
-   */
-  private Resource buildImportedResource(final String resourceUri, final String importUrl) {
-    final String absoluteUrl = computeAbsoluteUrl(resourceUri, importUrl);
-    return Resource.create(absoluteUrl, ResourceType.CSS);
-  }
-
-
-  /**
-   * Computes absolute url of the imported resource.
-   *
-   * @param relativeResourceUri uri of the resource containing the import statement.
-   * @param importUrl found import url.
-   * @return absolute url of the resource to import.
-   */
-  private String computeAbsoluteUrl(final String relativeResourceUri, final String importUrl) {
-    final String folder = FilenameUtils.getFullPath(relativeResourceUri);
-    // remove '../' & normalize the path.
-    final String absoluteImportUrl = StringUtils.cleanPath(folder + importUrl);
-    return absoluteImportUrl;
-  }
-=======
->>>>>>> d9bb0c4f
 }