--- conflicted
+++ resolved
@@ -17,12 +17,8 @@
 import org.slf4j.Logger;
 import org.slf4j.LoggerFactory;
 
-<<<<<<< HEAD
-import ro.isdc.wro.config.Context;
+import ro.isdc.wro.config.jmx.WroConfiguration;
 import ro.isdc.wro.model.group.Group;
-=======
-import ro.isdc.wro.config.jmx.WroConfiguration;
->>>>>>> 0292acfc
 import ro.isdc.wro.model.group.Inject;
 import ro.isdc.wro.model.group.processor.PreProcessorExecutor;
 import ro.isdc.wro.model.resource.Resource;
@@ -130,13 +126,8 @@
     throws IOException {
     // it should be sorted
     final List<Resource> imports = new ArrayList<Resource>();
-<<<<<<< HEAD
     final String css = IOUtils.toString(resourceLocatorFactory.locate(resource.getUri()).getInputStream(),
-        Context.get().getConfig().getEncoding());
-=======
-    final String css = IOUtils.toString(uriLocatorFactory.locate(resource.getUri()),
-      configuration.getEncoding());
->>>>>>> 0292acfc
+        configuration.getEncoding());
     final Matcher m = PATTERN.matcher(css);
     while (m.find()) {
       final Resource importedResource = buildImportedResource(resource, m.group(1));
