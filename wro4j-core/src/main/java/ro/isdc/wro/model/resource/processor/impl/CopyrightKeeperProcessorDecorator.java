--- conflicted
+++ resolved
@@ -1,84 +1,79 @@
-/**
- * Copyright wro4j@2011
- */
-package ro.isdc.wro.model.resource.processor.impl;
-
-import java.io.IOException;
-import java.io.Reader;
-import java.io.StringReader;
-import java.io.StringWriter;
-import java.io.Writer;
-import java.util.regex.Matcher;
-import java.util.regex.Pattern;
-
-import org.apache.commons.io.IOUtils;
-import org.slf4j.Logger;
-import org.slf4j.LoggerFactory;
-
-import ro.isdc.wro.model.resource.Resource;
-<<<<<<< HEAD
-import ro.isdc.wro.model.resource.processor.ResourceProcessor;
-=======
-import ro.isdc.wro.model.resource.processor.ResourcePostProcessor;
-import ro.isdc.wro.model.resource.processor.ResourcePreProcessor;
-import ro.isdc.wro.model.resource.processor.support.ProcessorDecorator;
->>>>>>> 328af75e
-
-
-/**
- * Inspects the resource for copyright (licence) header and inserts them back if the decorated processor removes them.
- * The decorated processor does the compression logic and probably removes copyright comments. If copyright comments are
-   * removed, our processor will put them back.
-   *
- * @author Alex Objelean
- * @created 14 May 2011
- * @since 1.3.7
- */
-public class CopyrightKeeperProcessorDecorator
-  extends ProcessorDecorator {
-  private static final Logger LOG = LoggerFactory.getLogger(CopyrightKeeperProcessorDecorator.class);
-
-  /** The url pattern */
-  private static final Pattern PATTERN_COPYRIGHT = Pattern.compile("(?ims)/\\*!.*?\\*/");
-
-  private CopyrightKeeperProcessorDecorator(final ResourceProcessor processor) {
-    super(processor);
-  }
-
-
-  public static CopyrightKeeperProcessorDecorator decorate(final ResourceProcessor processor) {
-    return new CopyrightKeeperProcessorDecorator(processor);
-  }
-
-
-  /**
-   * {@inheritDoc}
-   */
-  public void process(final Resource resource, final Reader reader, final Writer writer)
-    throws IOException {
-    try {
-      final String content = IOUtils.toString(reader);
-      final Matcher originalMatcher = PATTERN_COPYRIGHT.matcher(content);
-      final StringBuffer copyrightBuffer = new StringBuffer();
-      while (originalMatcher.find()) {
-        LOG.debug("found copyright comment");
-        // add copyright header to the buffer.
-        copyrightBuffer.append(originalMatcher.group());
-      }
-
-      LOG.debug("buffer: {}", copyrightBuffer);
-      final Writer processedWriter = new StringWriter();
-      getDecoratedProcessor().process(resource, new StringReader(content), processedWriter);
-
-      final Matcher processedMatcher = PATTERN_COPYRIGHT.matcher(processedWriter.toString());
-
-      if (!processedMatcher.find()) {
-        writer.write(copyrightBuffer.toString());
-      }
-      writer.write(processedWriter.toString());
-    } finally {
-      reader.close();
-      writer.close();
-    }
-  }
-}
+/**
+ * Copyright wro4j@2011
+ */
+package ro.isdc.wro.model.resource.processor.impl;
+
+import java.io.IOException;
+import java.io.Reader;
+import java.io.StringReader;
+import java.io.StringWriter;
+import java.io.Writer;
+import java.util.regex.Matcher;
+import java.util.regex.Pattern;
+
+import org.apache.commons.io.IOUtils;
+import org.slf4j.Logger;
+import org.slf4j.LoggerFactory;
+
+import ro.isdc.wro.model.resource.Resource;
+import ro.isdc.wro.model.resource.processor.ResourceProcessor;
+import ro.isdc.wro.model.resource.processor.support.ProcessorDecorator;
+
+
+/**
+ * Inspects the resource for copyright (licence) header and inserts them back if the decorated processor removes them.
+ * The decorated processor does the compression logic and probably removes copyright comments. If copyright comments are
+   * removed, our processor will put them back.
+   *
+ * @author Alex Objelean
+ * @created 14 May 2011
+ * @since 1.3.7
+ */
+public class CopyrightKeeperProcessorDecorator
+  extends ProcessorDecorator {
+  private static final Logger LOG = LoggerFactory.getLogger(CopyrightKeeperProcessorDecorator.class);
+
+  /** The url pattern */
+  private static final Pattern PATTERN_COPYRIGHT = Pattern.compile("(?ims)/\\*!.*?\\*/");
+
+  private CopyrightKeeperProcessorDecorator(final ResourceProcessor processor) {
+    super(processor);
+  }
+
+
+  public static CopyrightKeeperProcessorDecorator decorate(final ResourceProcessor processor) {
+    return new CopyrightKeeperProcessorDecorator(processor);
+  }
+
+
+  /**
+   * {@inheritDoc}
+   */
+  public void process(final Resource resource, final Reader reader, final Writer writer)
+    throws IOException {
+    try {
+      final String content = IOUtils.toString(reader);
+      final Matcher originalMatcher = PATTERN_COPYRIGHT.matcher(content);
+      final StringBuffer copyrightBuffer = new StringBuffer();
+      while (originalMatcher.find()) {
+        LOG.debug("found copyright comment");
+        // add copyright header to the buffer.
+        copyrightBuffer.append(originalMatcher.group());
+      }
+
+      LOG.debug("buffer: {}", copyrightBuffer);
+      final Writer processedWriter = new StringWriter();
+      getDecoratedProcessor().process(resource, new StringReader(content), processedWriter);
+
+      final Matcher processedMatcher = PATTERN_COPYRIGHT.matcher(processedWriter.toString());
+
+      if (!processedMatcher.find()) {
+        writer.write(copyrightBuffer.toString());
+      }
+      writer.write(processedWriter.toString());
+    } finally {
+      reader.close();
+      writer.close();
+    }
+  }
+}