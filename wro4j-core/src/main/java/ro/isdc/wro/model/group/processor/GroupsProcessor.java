--- conflicted
+++ resolved
@@ -57,11 +57,7 @@
     final StopWatch stopWatch = new StopWatch();
     stopWatch.start("filter resources");
     // TODO find a way to reuse contents from cache
-<<<<<<< HEAD
     filterResources(group, type);
-=======
-    final List<Resource> filteredResources = getFilteredResources(group, type);
->>>>>>> ad12ae63
     try {
       stopWatch.stop();
       stopWatch.start("pre process and merge");
@@ -148,14 +144,10 @@
    * @param type of resources to collect.
    * @return a list of resources of provided type.
    */
-<<<<<<< HEAD
   private final void filterResources(final Group group, final ResourceType type) {
     final List<Resource> allResources = new ArrayList<Resource>();
     allResources.addAll(group.getResources());
 
-=======
-  private final List<Resource> getFilteredResources(final Group group, final ResourceType type) {
->>>>>>> ad12ae63
     // retain only resources of needed type
     final List<Resource> filteredResources = new ArrayList<Resource>();
     for (final Resource resource : group.getResources()) {
