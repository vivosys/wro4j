/*
 * Copyright (c) 2008. All rights reserved.
 */
package ro.isdc.wro.model.group.processor;

import java.io.IOException;
import java.io.Reader;
import java.io.StringReader;
import java.io.StringWriter;
import java.io.Writer;
import java.util.Collection;

import org.apache.commons.lang3.Validate;
import org.slf4j.Logger;
import org.slf4j.LoggerFactory;

import ro.isdc.wro.WroRuntimeException;
import ro.isdc.wro.manager.callback.LifecycleCallbackRegistry;
import ro.isdc.wro.model.group.Group;
import ro.isdc.wro.model.group.Inject;
import ro.isdc.wro.model.resource.Resource;
import ro.isdc.wro.model.resource.ResourceType;
import ro.isdc.wro.model.resource.processor.ProcessorsUtils;
import ro.isdc.wro.model.resource.processor.ResourceProcessor;
import ro.isdc.wro.model.resource.processor.factory.ProcessorsFactory;
import ro.isdc.wro.util.StopWatch;


/**
 * Default group processor which perform preProcessing, merge and postProcessing on groups resources.
 *
 * @author Alex Objelean
 * @created Created on Nov 3, 2008
 */
public class GroupsProcessor {
  private static final Logger LOG = LoggerFactory.getLogger(GroupsProcessor.class);
  @Inject
  private LifecycleCallbackRegistry callbackRegistry;
  @Inject
  private ProcessorsFactory processorsFactory;
  @Inject
  private Injector injector;
  /**
   * This field is transient because {@link PreProcessorExecutor} is not serializable (according to findbugs eclipse
   * plugin).
   */
  @Inject
  private transient PreProcessorExecutor preProcessorExecutor;


  /**
   * While processing the resources, if any exception occurs - it is wrapped in a RuntimeException.
   */
  public String process(final Group group, final ResourceType type, final boolean minimize) {
    Validate.notNull(group);
    Validate.notNull(type);
    try {
      final Group filteredGroup = group.collectResourcesOfType(type);
      final String result = decorateWithMergeCallback(preProcessorExecutor).processAndMerge(filteredGroup, minimize);
      return doPostProcess(group, type, result, minimize);
    } catch (final IOException e) {
      throw new WroRuntimeException("Exception while merging resources", e);
    } finally {
      callbackRegistry.onProcessingComplete();
    }
  }

  /**
   * @return decorated {@link PreProcessorExecutor} which add callback calls.
   */
  private PreProcessorExecutor decorateWithMergeCallback(final PreProcessorExecutor executor) {
    return new PreProcessorExecutor() {
      @Override
      public String processAndMerge(final Group group, final boolean minimize) throws IOException {
        callbackRegistry.onBeforeMerge();
        try {
          return executor.processAndMerge(group, minimize);
        } finally {
          callbackRegistry.onAfterMerge();
        }
      }
    };
  }

  /**
   * Perform postProcessing.
   *
   * @param resourceType
   *          the type of the resources to process. This value will never be null.
   * @param content
   *          the merged content of all resources which were pre-processed.
   * @param minimize
   *          whether minimize aware post processor must be applied.
   * @return the post processed contents.
   */
  private String doPostProcess(final Group group, final ResourceType resourceType, final String content,
      final boolean minimize)
      throws IOException {
    Validate.notNull(content);
    final Collection<ResourceProcessor> allPostProcessors = processorsFactory.getPostProcessors();
    if (allPostProcessors.isEmpty() && processorsFactory.getPreProcessors().isEmpty()) {
      LOG.warn("No processors defined. Please, check if your configuration is correct.");
    }
    final Collection<ResourceProcessor> processors = ProcessorsUtils.filterProcessorsToApply(minimize, resourceType, allPostProcessors);
    
    final String resourceName = group.getName() + "." + resourceType.name().toLowerCase();
    final Resource mergedResource = Resource.create(resourceName, resourceType);
    mergedResource.setMinimize(minimize);
    mergedResource.setType(resourceType);
    
    final String output = applyPostProcessors(mergedResource, processors, content);
    return output;
  }

  /**
   * Apply resourcePostProcessors.
   *
   * @param processors
   *          a collection of processors to apply on the content from the supplied writer.
   * @param content
   *          to process with all postProcessors.
   * @return the post processed content.
   */
  private String applyPostProcessors(final Resource mergedResource, final Collection<ResourceProcessor> processors,
    final String content)
      throws IOException {
    LOG.debug("postProcessors: {}", processors);
    if (processors.isEmpty()) {
      return content;
    }

    Reader input = new StringReader(content.toString());
    Writer output = null;
    final StopWatch stopWatch = new StopWatch();
    for (final ResourceProcessor processor : processors) {
      stopWatch.start("Using " + processor.getClass().getSimpleName());
      //inject all required properites
      injector.inject(processor);

<<<<<<< HEAD
      decorateWithPostProcessCallback(processor).process(mergedResource, input, output);
  
=======
      output = new StringWriter();
      decorateWithPostProcessCallback(processor).process(input, output);
>>>>>>> 0292acfc

      input = new StringReader(output.toString());
      stopWatch.stop();
    }
    LOG.debug(stopWatch.prettyPrint());
    return output.toString();
  }


  /**
   * @return a decorated postProcessor which invokes callback methods.
   */
  private ResourceProcessor decorateWithPostProcessCallback(final ResourceProcessor processor) {
    return new ResourceProcessor() {
      public void process(final Resource resource, final Reader reader, final Writer writer)
          throws IOException {
        // TODO update callbackContext
        callbackRegistry.onBeforePostProcess();
        try {
          processor.process(resource, reader, writer);
        } finally {
          callbackRegistry.onAfterPostProcess();
        }
      }
    };
  }
}<|MERGE_RESOLUTION|>--- conflicted
+++ resolved
@@ -137,13 +137,9 @@
       //inject all required properites
       injector.inject(processor);
 
-<<<<<<< HEAD
+      output = new StringWriter();
       decorateWithPostProcessCallback(processor).process(mergedResource, input, output);
   
-=======
-      output = new StringWriter();
-      decorateWithPostProcessCallback(processor).process(input, output);
->>>>>>> 0292acfc
 
       input = new StringReader(output.toString());
       stopWatch.stop();
