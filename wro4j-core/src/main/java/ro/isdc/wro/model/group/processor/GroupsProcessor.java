/*
 * Copyright (c) 2008. All rights reserved.
 */
package ro.isdc.wro.model.group.processor;

import java.io.IOException;
import java.io.Reader;
import java.io.StringReader;
import java.io.StringWriter;
import java.io.Writer;
import java.util.Collection;

import org.apache.commons.io.IOUtils;
import org.apache.commons.lang3.Validate;
import org.slf4j.Logger;
import org.slf4j.LoggerFactory;

import ro.isdc.wro.WroRuntimeException;
import ro.isdc.wro.cache.CacheEntry;
import ro.isdc.wro.config.jmx.WroConfiguration;
import ro.isdc.wro.manager.callback.LifecycleCallbackRegistry;
import ro.isdc.wro.model.WroModel;
import ro.isdc.wro.model.factory.WroModelFactory;
import ro.isdc.wro.model.group.Group;
import ro.isdc.wro.model.group.Inject;
import ro.isdc.wro.model.resource.Resource;
import ro.isdc.wro.model.resource.processor.ProcessorsUtils;
<<<<<<< HEAD
import ro.isdc.wro.model.resource.processor.ResourceProcessor;
=======
import ro.isdc.wro.model.resource.processor.ResourcePostProcessor;
import ro.isdc.wro.model.resource.processor.decorator.ExceptionHandlingProcessorDecorator;
>>>>>>> 6557c3de
import ro.isdc.wro.model.resource.processor.factory.ProcessorsFactory;
import ro.isdc.wro.util.StopWatch;


/**
 * Default group processor which perform preProcessing, merge and postProcessing on groups resources.
 * 
 * @author Alex Objelean
 * @created Created on Nov 3, 2008
 */
public class GroupsProcessor {
  private static final Logger LOG = LoggerFactory.getLogger(GroupsProcessor.class);
  @Inject
  private LifecycleCallbackRegistry callbackRegistry;
  @Inject
  private ProcessorsFactory processorsFactory;
  @Inject
  private WroModelFactory modelFactory;
  @Inject
  private WroConfiguration config;
  @Inject
  private Injector injector;
  
  /**
   * This field is transient because {@link PreProcessorExecutor} is not serializable (according to findbugs eclipse
   * plugin).
   */
  @Inject
  private transient PreProcessorExecutor preProcessorExecutor;
  

  /**
   * @param cacheKey
   *          to process.
   * @return processed content.
   */
  public String process(final CacheEntry cacheKey) {
    Validate.notNull(cacheKey);
    try {
      LOG.debug("Starting processing group [{}] of type [{}] with minimized flag: " + cacheKey.isMinimize(),
          cacheKey.getGroupName(), cacheKey.getType());
      // find processed result for a group
      final WroModel model = modelFactory.create();
      final Group group = model.getGroupByName(cacheKey.getGroupName());
      final Group filteredGroup = group.collectResourcesOfType(cacheKey.getType());
      if (filteredGroup.getResources().isEmpty()) {
        LOG.debug("No resources found in group: {} and resource type: {}", group.getName(), cacheKey.getType());
        if (!config.isIgnoreEmptyGroup()) {
          throw new WroRuntimeException("No resources found in group: " + group.getName());
        }
      }
      final String result = preProcessorExecutor.processAndMerge(filteredGroup, cacheKey.isMinimize());
      return doPostProcess(group, result, cacheKey);
    } catch (final IOException e) {
      throw new WroRuntimeException("Exception while merging resources", e);
    } finally {
      callbackRegistry.onProcessingComplete();
    }
  }
  
  /**
   * Perform postProcessing.
   * 
   * @return the post processed contents.
   */
<<<<<<< HEAD
  private String doPostProcess(final Group group, final String content, final CacheEntry cacheEntry) throws IOException {
=======
  private String doPostProcess(final String content, final CacheEntry cacheEntry)
      throws IOException {
>>>>>>> 6557c3de
    Validate.notNull(content);
    final Collection<? extends ResourceProcessor> allPostProcessors = processorsFactory.getPostProcessors();
    if (allPostProcessors.isEmpty() && processorsFactory.getPreProcessors().isEmpty()) {
      LOG.warn("No processors defined. Please, check if your configuration is correct.");
    }
    final Collection<? extends ResourceProcessor> processors = ProcessorsUtils.filterProcessorsToApply(
        cacheEntry.isMinimize(), cacheEntry.getType(), allPostProcessors);
    
    final String resourceName = group.getName() + "." + cacheEntry.getType().name().toLowerCase();
    final Resource mergedResource = Resource.create(resourceName, cacheEntry.getType());
    mergedResource.setMinimize(cacheEntry.isMinimize());
    mergedResource.setType(cacheEntry.getType());

    return applyPostProcessors(mergedResource, processors, content);
  }
  
  /**
   * Apply resourcePostProcessors.
   * 
   * @param processors
   *          a collection of processors to apply on the content from the supplied writer.
   * @param content
   *          to process with all postProcessors.
   * @return the post processed content.
   */
  private String applyPostProcessors(final Resource mergedResource, final Collection<? extends ResourceProcessor> processors,
    final String content)
      throws IOException {
    LOG.debug("postProcessors: {}", processors);
    if (processors.isEmpty()) {
      return content;
    }
<<<<<<< HEAD

    Reader input = new StringReader(content.toString());
    Writer output = null;
=======
    Reader reader = new StringReader(content.toString());
    Writer writer = null;
>>>>>>> 6557c3de
    final StopWatch stopWatch = new StopWatch();
    for (final ResourceProcessor processor : processors) {
      stopWatch.start("Using " + processor.getClass().getSimpleName());
<<<<<<< HEAD
      output = new StringWriter();
      decorateWithPostProcessCallback(processor).process(mergedResource, input, output);
  
      
      input = new StringReader(output.toString());
      stopWatch.stop();
=======
      writer = new StringWriter();
      try {
        callbackRegistry.onBeforePostProcess();
        decorateProcessor(processor).process(reader, writer);
      } finally {
        stopWatch.stop();
        callbackRegistry.onAfterPostProcess();
        IOUtils.closeQuietly(reader);
        IOUtils.closeQuietly(writer);
      }
      reader = new StringReader(writer.toString());
>>>>>>> 6557c3de
    }
    LOG.debug(stopWatch.prettyPrint());
    return writer.toString();
  }
  
  /**
   * @return a decorated postProcessor.
   */
<<<<<<< HEAD
  private ResourceProcessor decorateWithPostProcessCallback(final ResourceProcessor processor) {
    return new ResourceProcessor() {
      public void process(final Resource resource, final Reader reader, final Writer writer)
          throws IOException {
        // TODO update callbackContext
        callbackRegistry.onBeforePostProcess();
        try {
          processor.process(resource, reader, writer);
        } finally {
          callbackRegistry.onAfterPostProcess();
        }
      }
    };
=======
  private ResourcePostProcessor decorateProcessor(final ResourcePostProcessor processor) {
    ResourcePostProcessor decorated = new ExceptionHandlingProcessorDecorator(processor);
    injector.inject(decorated);
    return decorated;
>>>>>>> 6557c3de
  }
}<|MERGE_RESOLUTION|>--- conflicted
+++ resolved
@@ -25,12 +25,8 @@
 import ro.isdc.wro.model.group.Inject;
 import ro.isdc.wro.model.resource.Resource;
 import ro.isdc.wro.model.resource.processor.ProcessorsUtils;
-<<<<<<< HEAD
 import ro.isdc.wro.model.resource.processor.ResourceProcessor;
-=======
-import ro.isdc.wro.model.resource.processor.ResourcePostProcessor;
 import ro.isdc.wro.model.resource.processor.decorator.ExceptionHandlingProcessorDecorator;
->>>>>>> 6557c3de
 import ro.isdc.wro.model.resource.processor.factory.ProcessorsFactory;
 import ro.isdc.wro.util.StopWatch;
 
@@ -96,12 +92,7 @@
    * 
    * @return the post processed contents.
    */
-<<<<<<< HEAD
   private String doPostProcess(final Group group, final String content, final CacheEntry cacheEntry) throws IOException {
-=======
-  private String doPostProcess(final String content, final CacheEntry cacheEntry)
-      throws IOException {
->>>>>>> 6557c3de
     Validate.notNull(content);
     final Collection<? extends ResourceProcessor> allPostProcessors = processorsFactory.getPostProcessors();
     if (allPostProcessors.isEmpty() && processorsFactory.getPreProcessors().isEmpty()) {
@@ -134,29 +125,16 @@
     if (processors.isEmpty()) {
       return content;
     }
-<<<<<<< HEAD
 
-    Reader input = new StringReader(content.toString());
-    Writer output = null;
-=======
     Reader reader = new StringReader(content.toString());
     Writer writer = null;
->>>>>>> 6557c3de
     final StopWatch stopWatch = new StopWatch();
     for (final ResourceProcessor processor : processors) {
       stopWatch.start("Using " + processor.getClass().getSimpleName());
-<<<<<<< HEAD
-      output = new StringWriter();
-      decorateWithPostProcessCallback(processor).process(mergedResource, input, output);
-  
-      
-      input = new StringReader(output.toString());
-      stopWatch.stop();
-=======
       writer = new StringWriter();
       try {
         callbackRegistry.onBeforePostProcess();
-        decorateProcessor(processor).process(reader, writer);
+        decorateProcessor(processor).process(mergedResource, reader, writer);
       } finally {
         stopWatch.stop();
         callbackRegistry.onAfterPostProcess();
@@ -164,7 +142,6 @@
         IOUtils.closeQuietly(writer);
       }
       reader = new StringReader(writer.toString());
->>>>>>> 6557c3de
     }
     LOG.debug(stopWatch.prettyPrint());
     return writer.toString();
@@ -173,25 +150,9 @@
   /**
    * @return a decorated postProcessor.
    */
-<<<<<<< HEAD
-  private ResourceProcessor decorateWithPostProcessCallback(final ResourceProcessor processor) {
-    return new ResourceProcessor() {
-      public void process(final Resource resource, final Reader reader, final Writer writer)
-          throws IOException {
-        // TODO update callbackContext
-        callbackRegistry.onBeforePostProcess();
-        try {
-          processor.process(resource, reader, writer);
-        } finally {
-          callbackRegistry.onAfterPostProcess();
-        }
-      }
-    };
-=======
-  private ResourcePostProcessor decorateProcessor(final ResourcePostProcessor processor) {
-    ResourcePostProcessor decorated = new ExceptionHandlingProcessorDecorator(processor);
+  private ResourceProcessor decorateProcessor(final ResourceProcessor processor) {
+    ResourceProcessor decorated = new ExceptionHandlingProcessorDecorator(processor);
     injector.inject(decorated);
     return decorated;
->>>>>>> 6557c3de
   }
 }