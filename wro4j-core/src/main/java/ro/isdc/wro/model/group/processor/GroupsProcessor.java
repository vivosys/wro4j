--- conflicted
+++ resolved
@@ -131,16 +131,12 @@
     for (final ResourceProcessor processor : processors) {
       stopWatch.start("Using " + processor.getClass().getSimpleName());
       output = new StringWriter();
-<<<<<<< HEAD
-      processor.process(mergedResource, input, output);
-=======
 
       //TODO update callbackContext
       callbackRegistry.onBeforePostProcess();
-      processor.process(input, output);
+      processor.process(mergedResource, input, output);
       callbackRegistry.onAfterPostProcess();
 
->>>>>>> 66d8fd6f
       input = new StringReader(output.toString());
       stopWatch.stop();
     }
