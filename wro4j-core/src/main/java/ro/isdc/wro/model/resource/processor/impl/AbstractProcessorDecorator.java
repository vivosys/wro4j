/**
 * Copyright wro4j@2011
 */
package ro.isdc.wro.model.resource.processor.impl;

import java.io.IOException;
import java.io.Reader;
import java.io.Writer;

import ro.isdc.wro.model.resource.SupportedResourceType;
import ro.isdc.wro.model.resource.processor.MinimizeAware;
import ro.isdc.wro.model.resource.processor.ProcessorsUtils;
import ro.isdc.wro.model.resource.processor.ResourceProcessor;
import ro.isdc.wro.model.resource.processor.SupportedResourceTypeAware;


/**
 * Hides details common to all processors decorators.
 *
 * @author Alex Objelean
 * @created 16 Sep 2011
 * @since 1.4.1
 */
public abstract class AbstractProcessorDecorator
  implements ResourceProcessor, SupportedResourceTypeAware, MinimizeAware {
  /**
   * Decorated processor.
   */
  private final ResourceProcessor decoratedProcessor;

  public AbstractProcessorDecorator(final ResourceProcessor preProcessor) {
    this.decoratedProcessor = preProcessor;
  }

  /**
   * {@inheritDoc}
   */
  public final SupportedResourceType getSupportedResourceType() {
    return ProcessorsUtils.getSupportedResourceType(decoratedProcessor);
  }

  /**
   * {@inheritDoc}
   */
  public final boolean isMinimize() {
    return ProcessorsUtils.isMinimizeAwareProcessor(decoratedProcessor);
  }

  /**
   * @return the decorated processor.
   */
<<<<<<< HEAD
  protected final ResourceProcessor getDecoratedProcessor() {
=======
  public final ResourcePreProcessor getDecoratedProcessor() {
>>>>>>> fb9be5fc
    return decoratedProcessor;
  }

  /**
   * {@inheritDoc}
   */
  public final void process(final Reader reader, final Writer writer)
    throws IOException {
    process(null, reader, writer);
  }
}<|MERGE_RESOLUTION|>--- conflicted
+++ resolved
@@ -49,11 +49,7 @@
   /**
    * @return the decorated processor.
    */
-<<<<<<< HEAD
-  protected final ResourceProcessor getDecoratedProcessor() {
-=======
-  public final ResourcePreProcessor getDecoratedProcessor() {
->>>>>>> fb9be5fc
+  public final ResourceProcessor getDecoratedProcessor() {
     return decoratedProcessor;
   }
 
