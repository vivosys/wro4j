--- conflicted
+++ resolved
@@ -4,11 +4,6 @@
 package ro.isdc.wro.http;
 
 import java.util.Properties;
-
-<<<<<<< HEAD
-=======
-import javax.servlet.FilterConfig;
->>>>>>> 6d6ab2ba
 
 import ro.isdc.wro.config.factory.PropertyWroConfigurationFactory;
 import ro.isdc.wro.config.jmx.ConfigConstants;
@@ -175,4 +170,4 @@
   public void setEncoding(final String encoding) {
     this.encoding = encoding;
   }
-}
+}