package ro.isdc.wro.http.handler;

import java.io.IOException;
import java.io.OutputStream;

import javax.servlet.http.HttpServletRequest;
import javax.servlet.http.HttpServletResponse;

import org.apache.commons.io.IOUtils;
import org.apache.commons.io.input.AutoCloseInputStream;
import org.apache.commons.lang3.StringUtils;
import org.slf4j.Logger;
import org.slf4j.LoggerFactory;

import ro.isdc.wro.config.jmx.WroConfiguration;
import ro.isdc.wro.http.support.ContentTypeResolver;
import ro.isdc.wro.http.support.UnauthorizedRequestException;
import ro.isdc.wro.model.group.Inject;
import ro.isdc.wro.model.resource.locator.factory.ResourceLocatorFactory;
import ro.isdc.wro.model.resource.support.ResourceAuthorizationManager;


/**
 * Provides access to wro resources via a resource proxy.
 * 
 * @author Ivar Conradi Østhus
 * @created 19 May 2012
 * @since 1.4.7
 */
public class ResourceProxyRequestHandler
    extends RequestHandlerSupport {
  private static final Logger LOG = LoggerFactory.getLogger(ResourceProxyRequestHandler.class);

  public static final String PARAM_RESOURCE_ID = "id";
  public static final String PATH_RESOURCES = "wroResources";
  
  @Inject
  private ResourceLocatorFactory uriLocatorFactory;

  @Inject
  private WroConfiguration config;
  
  @Inject
  private ResourceAuthorizationManager authManager;

  /**
   * {@inheritDoc}
   */
  @Override
  public void handle(final HttpServletRequest request, final HttpServletResponse response)
      throws IOException {
    final String resourceUri = request.getParameter(PARAM_RESOURCE_ID);
    verifyAccess(resourceUri, response);
    serverProxyResourceUri(resourceUri, response);
  }

  /**
   * {@inheritDoc}
   */
  @Override
  public boolean accept(final HttpServletRequest request) {
    return StringUtils.contains(request.getRequestURI(), PATH_RESOURCES);
  }

  private void serverProxyResourceUri(final String resourceUri, final HttpServletResponse response)
      throws IOException {
    LOG.debug("[OK] serving proxy resource: {}", resourceUri);
<<<<<<< HEAD
    final InputStream is = uriLocatorFactory.getLocator(resourceUri).getInputStream();
=======
>>>>>>> 5e5b573c
    final OutputStream outputStream = response.getOutputStream();
    
    response.setContentType(ContentTypeResolver.get(resourceUri, config.getEncoding()));
    int length = IOUtils.copy(new AutoCloseInputStream(uriLocatorFactory.locate(resourceUri)), outputStream);
    response.setContentLength(length);
    response.setStatus(HttpServletResponse.SC_OK);
    
    IOUtils.closeQuietly(outputStream);
  }

  /**
   * TODO: use new AuthorizedResourcesHolder to check acccess to resourceUri Verifies that the user has access or not to
   * the requested resource
   */
  private void verifyAccess(final String resourceUri, final HttpServletResponse response) {
    if (!authManager.isAuthorized(resourceUri)) {
      LOG.debug("[FAIL] Unauthorized proxy resource: {}", resourceUri);
      response.setStatus(HttpServletResponse.SC_FORBIDDEN);
      throw new UnauthorizedRequestException("Unauthorized resource request detected: " + resourceUri);
    }
  }
}<|MERGE_RESOLUTION|>--- conflicted
+++ resolved
@@ -19,16 +19,14 @@
 import ro.isdc.wro.model.resource.locator.factory.ResourceLocatorFactory;
 import ro.isdc.wro.model.resource.support.ResourceAuthorizationManager;
 
-
 /**
  * Provides access to wro resources via a resource proxy.
- * 
+ *
  * @author Ivar Conradi Østhus
  * @created 19 May 2012
  * @since 1.4.7
  */
-public class ResourceProxyRequestHandler
-    extends RequestHandlerSupport {
+public class ResourceProxyRequestHandler extends RequestHandlerSupport {
   private static final Logger LOG = LoggerFactory.getLogger(ResourceProxyRequestHandler.class);
 
   public static final String PARAM_RESOURCE_ID = "id";
@@ -65,26 +63,22 @@
   private void serverProxyResourceUri(final String resourceUri, final HttpServletResponse response)
       throws IOException {
     LOG.debug("[OK] serving proxy resource: {}", resourceUri);
-<<<<<<< HEAD
-    final InputStream is = uriLocatorFactory.getLocator(resourceUri).getInputStream();
-=======
->>>>>>> 5e5b573c
     final OutputStream outputStream = response.getOutputStream();
-    
+
     response.setContentType(ContentTypeResolver.get(resourceUri, config.getEncoding()));
     int length = IOUtils.copy(new AutoCloseInputStream(uriLocatorFactory.locate(resourceUri)), outputStream);
     response.setContentLength(length);
     response.setStatus(HttpServletResponse.SC_OK);
-    
+
     IOUtils.closeQuietly(outputStream);
   }
 
   /**
-   * TODO: use new AuthorizedResourcesHolder to check acccess to resourceUri Verifies that the user has access or not to
-   * the requested resource
+   * TODO: use new AuthorizedResourcesHolder to check acccess to resourceUri
+   * Verifies that the user has access or not to the requested resource
    */
   private void verifyAccess(final String resourceUri, final HttpServletResponse response) {
-    if (!authManager.isAuthorized(resourceUri)) {
+    if(!authManager.isAuthorized(resourceUri)) {
       LOG.debug("[FAIL] Unauthorized proxy resource: {}", resourceUri);
       response.setStatus(HttpServletResponse.SC_FORBIDDEN);
       throw new UnauthorizedRequestException("Unauthorized resource request detected: " + resourceUri);
