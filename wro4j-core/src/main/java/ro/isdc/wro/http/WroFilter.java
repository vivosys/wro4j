--- conflicted
+++ resolved
@@ -52,12 +52,12 @@
 /**
  * Main entry point. Perform the request processing by identifying the type of the requested resource. Depending on the
  * way it is configured.
- *
+ * 
  * @author Alex Objelean
  * @created Created on Oct 31, 2008
  */
 public class WroFilter
-  implements Filter {
+    implements Filter {
   private static final Logger LOG = LoggerFactory.getLogger(WroFilter.class);
   /**
    * The prefix to use for default mbean name.
@@ -97,25 +97,24 @@
       return super.put(key.trim().toLowerCase(), value);
     }
 
-
     @Override
     public String get(final Object key) {
-      return super.get(((String)key).toLowerCase());
+      return super.get(((String) key).toLowerCase());
     }
   };
-
+  
   /**
    * @return implementation of {@link ObjectFactory<WroConfiguration>} used to create a {@link WroConfiguration} object.
    */
-  protected ObjectFactory<WroConfiguration> newWroConfigurationFactory(final FilterConfig filterConfig) {
+  protected ObjectFactory<WroConfiguration> newWroConfigurationFactory() {
     return new PropertiesAndFilterConfigWroConfigurationFactory(filterConfig);
   }
-
+  
   /**
    * {@inheritDoc}
    */
   public final void init(final FilterConfig config)
-    throws ServletException {
+      throws ServletException {
     this.filterConfig = config;
     // invoke createConfiguration method only if the configuration was not set.
     this.wroConfiguration = wroConfiguration == null ? createConfiguration() : wroConfiguration;
@@ -125,7 +124,7 @@
     initJMX();
     doInit(config);
   }
-
+  
   /**
    * Creates configuration by looking up in servletContext attributes. If none is found, a new one will be created using
    * the configuration factory.
@@ -134,18 +133,18 @@
    */
   private WroConfiguration createConfiguration() {
     // Extract config from servletContext (if already configured)
-    //TODO use a named helper
+    // TODO use a named helper
     final WroConfiguration configAttribute = ServletContextAttributeHelper.create(filterConfig).getWroConfiguration();
     LOG.debug("config attribute: {}", configAttribute);
-    return configAttribute != null ? configAttribute : newWroConfigurationFactory(filterConfig).create();
-  }
-
+    return configAttribute != null ? configAttribute : newWroConfigurationFactory().create();
+  }
+  
   /**
    * Creates {@link WroManagerFactory}.
    */
   private WroManagerFactory createWroManagerFactory() {
     if (this.wroManagerFactory == null) {
-      //TODO use a named helper
+      // TODO use a named helper
       final WroManagerFactory managerFactoryAttribute = ServletContextAttributeHelper.create(filterConfig).getManagerFactory();
       LOG.debug("managerFactory attribute: {}", managerFactoryAttribute);
       return managerFactoryAttribute != null ? managerFactoryAttribute : newWroManagerFactory();
@@ -153,7 +152,7 @@
     LOG.debug("created managerFactory: {}", wroManagerFactory);
     return this.wroManagerFactory;
   }
-
+  
   /**
    * Expose MBean to tell JMX infrastructure about our MBean.
    */
@@ -171,7 +170,7 @@
       LOG.error("Exception occured while registering MBean", e);
     }
   }
-
+  
   /**
    * @return the name of MBean to be used by JMX to configure wro4j.
    */
@@ -185,33 +184,30 @@
     return mbeanName;
   }
 
-
   /**
    * @return Context path of the application.
    */
   private String getContextPath() {
     String contextPath = null;
     try {
-      contextPath = (String)ServletContext.class.getMethod("getContextPath", new Class<?>[] {}).invoke(
-        filterConfig.getServletContext(), new Object[] {});
+      contextPath = (String) ServletContext.class.getMethod("getContextPath", new Class<?>[] {}).invoke(
+          filterConfig.getServletContext(), new Object[] {});
     } catch (final Exception e) {
       contextPath = "DEFAULT";
       LOG.warn("Couldn't identify contextPath because you are using older version of servlet-api (<2.5). Using "
-        + contextPath + " contextPath.");
+          + contextPath + " contextPath.");
     }
     return contextPath.replaceFirst("/", "");
   }
 
-
   /**
    * Override this method if you want to provide a different MBeanServer.
-   *
+   * 
    * @return {@link MBeanServer} to use for JMX.
    */
   protected MBeanServer getMBeanServer() {
     return ManagementFactory.getPlatformMBeanServer();
   }
-
 
   /**
    * Register property change listeners.
@@ -237,7 +233,7 @@
     Validate.notNull(value);
     return Long.valueOf(String.valueOf(value)).longValue();
   }
-
+  
   /**
    * Initialize header values.
    */
@@ -264,19 +260,19 @@
         }
       } catch (final Exception e) {
         throw new WroRuntimeException("Invalid header init-param value: " + headerParam
-          + ". A correct value should have the following format: "
-          + "<HEADER_NAME1>: <VALUE1> | <HEADER_NAME2>: <VALUE2>. " + "Ex: <look like this: "
-          + "Expires: Thu, 15 Apr 2010 20:00:00 GMT | cache-control: public", e);
+            + ". A correct value should have the following format: "
+            + "<HEADER_NAME1>: <VALUE1> | <HEADER_NAME2>: <VALUE2>. " + "Ex: <look like this: "
+            + "Expires: Thu, 15 Apr 2010 20:00:00 GMT | cache-control: public", e);
       }
     }
     LOG.debug("Header Values: {}", headersMap);
   }
 
-
   /**
    * Parse header value & puts the found values in headersMap field.
-   *
-   * @param header value to parse.
+   * 
+   * @param header
+   *          value to parse.
    */
   private void parseHeader(final String header) {
     LOG.debug("parseHeader: {}", header);
@@ -285,28 +281,27 @@
       headersMap.put(headerName, header.substring(header.indexOf(":") + 1));
     }
   }
-
+  
   /**
    * Custom filter initialization - can be used for extended classes.
-   *
+   * 
    * @see Filter#init(FilterConfig).
    */
   protected void doInit(final FilterConfig config)
-    throws ServletException {}
-
+      throws ServletException {
+  }
 
   /**
    * {@inheritDoc}
    */
   public final void doFilter(final ServletRequest req, final ServletResponse res, final FilterChain chain)
-    throws IOException, ServletException {
-    final HttpServletRequest request = (HttpServletRequest)req;
-    final HttpServletResponse response = (HttpServletResponse)res;
+      throws IOException, ServletException {
+    final HttpServletRequest request = (HttpServletRequest) req;
+    final HttpServletResponse response = (HttpServletResponse) res;
     try {
-
       // add request, response & servletContext to thread local
       Context.set(Context.webContext(request, response, filterConfig), wroConfiguration);
-
+      
       if (!handledWithRequestHandler(request, response)) {
         processRequest(request, response);
         onRequestProcessed();
@@ -352,12 +347,12 @@
    */
   protected void onRequestProcessed() {
   }
-
+  
   /**
    * Perform actual processing.
    */
   private void processRequest(final HttpServletRequest request, final HttpServletResponse response)
-    throws ServletException, IOException {
+      throws ServletException, IOException {
     setResponseHeaders(response);
     // process the uri using manager
     final WroManager manager = wroManagerFactory.create();
@@ -365,7 +360,6 @@
     manager.process();
   }
 
-
   /**
    * Invoked when a {@link Exception} is thrown. Allows custom exception handling. The default implementation redirects
    * to 404 {@link WroRuntimeException} is thrown when in DEPLOYMENT mode.
@@ -374,7 +368,7 @@
    *          {@link Exception} thrown during request processing.
    */
   protected void onException(final Exception e, final HttpServletResponse response, final FilterChain chain) {
-    final RuntimeException re = e instanceof RuntimeException ? (RuntimeException) e : new WroRuntimeException(
+    RuntimeException re = e instanceof RuntimeException ? (RuntimeException) e : new WroRuntimeException(
         "Unexected exception", e);
     onRuntimeException(re, response, chain);
   }
@@ -389,47 +383,43 @@
    */
   @Deprecated
   protected void onRuntimeException(final RuntimeException e, final HttpServletResponse response,
-<<<<<<< HEAD
-    final FilterChain chain) {
+      final FilterChain chain) {
     LOG.debug("RuntimeException occured", e);
-=======
-      final FilterChain chain) {
-    LOG.debug("Exception occured", e);
->>>>>>> 6d6ab2ba
     try {
       LOG.debug("Cannot process. Proceeding with chain execution.");
       chain.doFilter(Context.get().getRequest(), response);
     } catch (final Exception ex) {
       // should never happen
-      LOG.error("Error while chaining the request",  e);
-    }
-  }
-
+      LOG.error("Error while chaining the request: " + HttpServletResponse.SC_NOT_FOUND);
+    }
+  }
 
   /**
    * Method called for each request and responsible for setting response headers, used mostly for cache control.
    * Override this method if you want to change the way headers are set.<br>
-   *
-   * @param response {@link HttpServletResponse} object.
+   * 
+   * @param response
+   *          {@link HttpServletResponse} object.
    */
   protected void setResponseHeaders(final HttpServletResponse response) {
     // Force resource caching as best as possible
     for (final Map.Entry<String, String> entry : headersMap.entrySet()) {
       response.setHeader(entry.getKey(), entry.getValue());
     }
-    //prevent caching when in development mode
+    // prevent caching when in development mode
     if (wroConfiguration.isDebug()) {
       WroUtil.addNoCacheHeaders(response);
     }
   }
 
-
   /**
    * Allows external configuration of {@link WroManagerFactory} (ex: using spring IoC). When this value is set, the
-   * default {@link WroManagerFactory} initialization won't work anymore.<p/>
+   * default {@link WroManagerFactory} initialization won't work anymore.
+   * <p/>
    * Note: call this method before {@link WroFilter#init(FilterConfig)} is invoked.
-   *
-   * @param wroManagerFactory the wroManagerFactory to set
+   * 
+   * @param wroManagerFactory
+   *          the wroManagerFactory to set
    */
   public void setWroManagerFactory(final WroManagerFactory wroManagerFactory) {
     if (wroManagerFactory != null && !(wroManagerFactory instanceof InjectableWroManagerFactoryDecorator)) {
@@ -438,7 +428,7 @@
       this.wroManagerFactory = (InjectableWroManagerFactoryDecorator) wroManagerFactory;
     }
   }
-
+  
   /**
    * @VisibleForTesting
    * @return configured {@link WroManagerFactory} instance.
@@ -446,16 +436,18 @@
   public final WroManagerFactory getWroManagerFactory() {
     return this.wroManagerFactory.getOriginalDecoratedObject();
   }
-
+  
   /**
    * Sets the RequestHandlerFactory used to create the collection of requestHandlers
-   * @param requestHandlerFactory to set
+   * 
+   * @param requestHandlerFactory
+   *          to set
    */
   public void setRequestHandlerFactory(final RequestHandlerFactory requestHandlerFactory) {
     Validate.notNull(requestHandlerFactory);
     this.requestHandlerFactory = requestHandlerFactory;
   }
-
+  
   /**
    * Factory method for {@link WroManagerFactory}.
    * <p/>
@@ -464,14 +456,12 @@
    * </p>
    * Note: this method is not invoked during initialization if a {@link WroManagerFactory} is set using
    * {@link WroFilter#setWroManagerFactory(WroManagerFactory)}.
-   *
-   *
+   * 
    * @return {@link WroManagerFactory} instance.
    */
   protected WroManagerFactory newWroManagerFactory() {
     return new DefaultWroManagerFactory(wroConfiguration);
   }
-
 
   /**
    * @return the {@link WroConfiguration} associated with this filter instance.
