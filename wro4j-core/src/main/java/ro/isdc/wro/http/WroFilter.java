--- conflicted
+++ resolved
@@ -57,11 +57,7 @@
  * @created Created on Oct 31, 2008
  */
 public class WroFilter
-<<<<<<< HEAD
   implements Filter {
-=======
-    implements Filter {
->>>>>>> 2f03e55d
   private static final Logger LOG = LoggerFactory.getLogger(WroFilter.class);
   /**
    * The prefix to use for default mbean name.
@@ -101,10 +97,7 @@
       return super.put(key.trim().toLowerCase(), value);
     }
 
-<<<<<<< HEAD
-
-=======
->>>>>>> 2f03e55d
+
     @Override
     public String get(final Object key) {
       return super.get(((String)key).toLowerCase());
@@ -191,23 +184,15 @@
     return mbeanName;
   }
 
-<<<<<<< HEAD
-
-=======
->>>>>>> 2f03e55d
+
   /**
    * @return Context path of the application.
    */
   private String getContextPath() {
     String contextPath = null;
     try {
-<<<<<<< HEAD
       contextPath = (String)ServletContext.class.getMethod("getContextPath", new Class<?>[] {}).invoke(
         filterConfig.getServletContext(), new Object[] {});
-=======
-      contextPath = (String) ServletContext.class.getMethod("getContextPath", new Class<?>[] {}).invoke(
-          filterConfig.getServletContext(), new Object[] {});
->>>>>>> 2f03e55d
     } catch (final Exception e) {
       contextPath = "DEFAULT";
       LOG.warn("Couldn't identify contextPath because you are using older version of servlet-api (<2.5). Using "
@@ -216,10 +201,7 @@
     return contextPath.replaceFirst("/", "");
   }
 
-<<<<<<< HEAD
-
-=======
->>>>>>> 2f03e55d
+
   /**
    * Override this method if you want to provide a different MBeanServer.
    *
@@ -229,10 +211,7 @@
     return ManagementFactory.getPlatformMBeanServer();
   }
 
-<<<<<<< HEAD
-
-=======
->>>>>>> 2f03e55d
+
   /**
    * Register property change listeners.
    */
@@ -292,10 +271,7 @@
     LOG.debug("Header Values: {}", headersMap);
   }
 
-<<<<<<< HEAD
-
-=======
->>>>>>> 2f03e55d
+
   /**
    * Parse header value & puts the found values in headersMap field.
    *
@@ -315,27 +291,16 @@
    * @see Filter#init(FilterConfig).
    */
   protected void doInit(final FilterConfig config)
-<<<<<<< HEAD
     throws ServletException {}
 
-=======
-      throws ServletException {
-  }
->>>>>>> 2f03e55d
 
   /**
    * {@inheritDoc}
    */
   public final void doFilter(final ServletRequest req, final ServletResponse res, final FilterChain chain)
-<<<<<<< HEAD
     throws IOException, ServletException {
     final HttpServletRequest request = (HttpServletRequest)req;
     final HttpServletResponse response = (HttpServletResponse)res;
-=======
-      throws IOException, ServletException {
-    final HttpServletRequest request = (HttpServletRequest) req;
-    final HttpServletResponse response = (HttpServletResponse) res;
->>>>>>> 2f03e55d
     try {
 
       // add request, response & servletContext to thread local
@@ -352,11 +317,7 @@
     }
   }
 
-<<<<<<< HEAD
   private boolean handledWithRequestHandler(final HttpServletRequest request, final HttpServletResponse response)
-=======
-  private boolean handledWithRequestHandler(final HttpServletRequest request, final HttpServletResponse response)
->>>>>>> 2f03e55d
       throws ServletException, IOException {
     final Collection<RequestHandler> handlers = requestHandlerFactory.create();
     Validate.notNull(handlers, "requestHandlers cannot be null!");
@@ -398,10 +359,7 @@
     manager.process();
   }
 
-<<<<<<< HEAD
-
-=======
->>>>>>> 2f03e55d
+
   /**
    * Invoked when a {@link RuntimeException} is thrown. Allows custom exception handling. The default implementation
    * redirects to 404 for a specific {@link WroRuntimeException} exception when in DEPLOYMENT mode.
@@ -420,10 +378,7 @@
     }
   }
 
-<<<<<<< HEAD
-
-=======
->>>>>>> 2f03e55d
+
   /**
    * Method called for each request and responsible for setting response headers, used mostly for cache control.
    * Override this method if you want to change the way headers are set.<br>
@@ -441,10 +396,7 @@
     }
   }
 
-<<<<<<< HEAD
-
-=======
->>>>>>> 2f03e55d
+
   /**
    * Allows external configuration of {@link WroManagerFactory} (ex: using spring IoC). When this value is set, the
    * default {@link WroManagerFactory} initialization won't work anymore.<p/>
@@ -493,10 +445,7 @@
     return new DefaultWroManagerFactory(wroConfiguration);
   }
 
-<<<<<<< HEAD
-
-=======
->>>>>>> 2f03e55d
+
   /**
    * @return the {@link WroConfiguration} associated with this filter instance.
    * @VisibleForTesting
