/*
 * Copyright (c) 2008. All rights reserved.
 */
package ro.isdc.wro.http;

import java.beans.PropertyChangeEvent;
import java.beans.PropertyChangeListener;
import java.io.IOException;
import java.lang.management.ManagementFactory;
import java.util.Collection;
import java.util.Map;

import javax.management.JMException;
import javax.management.MBeanServer;
import javax.management.ObjectName;
import javax.servlet.Filter;
import javax.servlet.FilterChain;
import javax.servlet.FilterConfig;
import javax.servlet.ServletContext;
import javax.servlet.ServletException;
import javax.servlet.ServletRequest;
import javax.servlet.ServletResponse;
import javax.servlet.http.HttpServletRequest;
import javax.servlet.http.HttpServletResponse;

import org.apache.commons.lang3.StringUtils;
import org.apache.commons.lang3.Validate;
import org.slf4j.Logger;
import org.slf4j.LoggerFactory;

import ro.isdc.wro.WroRuntimeException;
import ro.isdc.wro.config.Context;
import ro.isdc.wro.config.factory.PropertiesAndFilterConfigWroConfigurationFactory;
import ro.isdc.wro.config.jmx.WroConfiguration;
import ro.isdc.wro.http.handler.RequestHandler;
import ro.isdc.wro.http.handler.factory.DefaultRequestHandlerFactory;
import ro.isdc.wro.http.handler.factory.RequestHandlerFactory;
import ro.isdc.wro.http.support.ResponseHeadersConfigurer;
import ro.isdc.wro.http.support.ServletContextAttributeHelper;
import ro.isdc.wro.manager.WroManager;
import ro.isdc.wro.manager.factory.DefaultWroManagerFactory;
import ro.isdc.wro.manager.factory.InjectableWroManagerFactoryDecorator;
import ro.isdc.wro.manager.factory.WroManagerFactory;
import ro.isdc.wro.model.group.processor.Injector;
import ro.isdc.wro.model.resource.locator.support.DispatcherStreamLocator;
import ro.isdc.wro.util.ObjectFactory;
import ro.isdc.wro.util.WroUtil;


/**
 * Main entry point. Perform the request processing by identifying the type of the requested resource. Depending on the
 * way it is configured.
 *
 * @author Alex Objelean
 * @created Created on Oct 31, 2008
 */
public class WroFilter
    implements Filter {
  private static final Logger LOG = LoggerFactory.getLogger(WroFilter.class);
  /**
   * The prefix to use for default mbean name.
   */
  private static final String MBEAN_PREFIX = "wro4j-";
  /**
   * Filter config.
   */
  private FilterConfig filterConfig;
  /**
   * Wro configuration.
   */
  private WroConfiguration wroConfiguration;
  /**
   * WroManagerFactory. The core of the optimizer. The {@link InjectableWroManagerFactoryDecorator} is used to force the
   * injection during {@link WroManager} creation.
   */
  private InjectableWroManagerFactoryDecorator wroManagerFactory;
  /**
   * Used to create the collection of requestHandlers to apply
   */
  private RequestHandlerFactory requestHandlerFactory = newRequestHandlerFactory();

  private ResponseHeadersConfigurer headersConfigurer;

  /**
   * {@inheritDoc}
   */
  public final void init(final FilterConfig config)
      throws ServletException {
    this.filterConfig = config;
    // invoke createConfiguration method only if the configuration was not set.
    this.wroConfiguration = wroConfiguration == null ? createConfiguration() : wroConfiguration;
    this.wroManagerFactory = new InjectableWroManagerFactoryDecorator(createWroManagerFactory());
    headersConfigurer = newResponseHeadersConfigurer();
    registerChangeListeners();
    initJMX();
    doInit(config);
  }

  /**
   * Creates configuration by looking up in servletContext attributes. If none is found, a new one will be created using
   * the configuration factory.
   *
   * @return {@link WroConfiguration} object.
   */
  private WroConfiguration createConfiguration() {
    // Extract config from servletContext (if already configured)
    // TODO use a named helper
    final WroConfiguration configAttribute = ServletContextAttributeHelper.create(filterConfig).getWroConfiguration();
    return configAttribute != null ? configAttribute : newWroConfigurationFactory(filterConfig).create();
  }

  /**
   * Creates {@link WroManagerFactory}.
   */
  private WroManagerFactory createWroManagerFactory() {
    if (this.wroManagerFactory == null) {
      // TODO use a named helper
      final WroManagerFactory managerFactoryAttribute = ServletContextAttributeHelper.create(filterConfig).getManagerFactory();
      LOG.debug("managerFactory attribute: {}", managerFactoryAttribute);
      return managerFactoryAttribute != null ? managerFactoryAttribute : newWroManagerFactory();
    }
    LOG.debug("created managerFactory: {}", wroManagerFactory);
    return this.wroManagerFactory;
  }

  /**
   * Expose MBean to tell JMX infrastructure about our MBean.
   */
  private void initJMX() {
    try {
      if (wroConfiguration.isJmxEnabled()) {
        final MBeanServer mbeanServer = getMBeanServer();
        final ObjectName name = new ObjectName(newMBeanName(), "type", WroConfiguration.class.getSimpleName());
        if (!mbeanServer.isRegistered(name)) {
          mbeanServer.registerMBean(wroConfiguration, name);
        }
      }
      LOG.info("wro4j version: {}", WroUtil.getImplementationVersion());
      LOG.info("wro4j configuration: {}", wroConfiguration);
    } catch (final JMException e) {
      LOG.error("Exception occured while registering MBean", e);
    }
  }

  /**
   * @return the name of MBean to be used by JMX to configure wro4j.
   */
  protected String newMBeanName() {
    String mbeanName = wroConfiguration.getMbeanName();
    if (StringUtils.isEmpty(mbeanName)) {
      final String contextPath = getContextPath();
      mbeanName = StringUtils.isEmpty(contextPath) ? "ROOT" : contextPath;
      mbeanName = MBEAN_PREFIX + mbeanName;
    }
    return mbeanName;
  }

  /**
   * @return Context path of the application.
   */
  private String getContextPath() {
    String contextPath = null;
    try {
      contextPath = (String) ServletContext.class.getMethod("getContextPath", new Class<?>[] {}).invoke(
          filterConfig.getServletContext(), new Object[] {});
    } catch (final Exception e) {
      contextPath = "DEFAULT";
      LOG.warn("Couldn't identify contextPath because you are using older version of servlet-api (<2.5). Using "
          + contextPath + " contextPath.");
    }
    return contextPath.replaceFirst("/", "");
  }

  /**
   * Override this method if you want to provide a different MBeanServer.
   *
   * @return {@link MBeanServer} to use for JMX.
   */
  protected MBeanServer getMBeanServer() {
    return ManagementFactory.getPlatformMBeanServer();
  }

  /**
   * Register property change listeners.
   */
  private void registerChangeListeners() {
    wroConfiguration.registerCacheUpdatePeriodChangeListener(new PropertyChangeListener() {
      public void propertyChange(final PropertyChangeEvent event) {
        // reset cache headers when any property is changed in order to avoid browser caching
        headersConfigurer = newResponseHeadersConfigurer();
        wroManagerFactory.onCachePeriodChanged(valueAsLong(event.getNewValue()));
      }
    });
    wroConfiguration.registerModelUpdatePeriodChangeListener(new PropertyChangeListener() {
      public void propertyChange(final PropertyChangeEvent event) {
        headersConfigurer = newResponseHeadersConfigurer();
        wroManagerFactory.onModelPeriodChanged(valueAsLong(event.getNewValue()));
      }
    });
    LOG.debug("Cache & Model change listeners were registered");
  }

  /**
   * @return the {@link ResponseHeadersConfigurer}.
   */
  protected ResponseHeadersConfigurer newResponseHeadersConfigurer() {
    /**
     * TODO: when the WroFilter#configureDefaultsHeaders is deprecated, replace this constructor with factory method.
     */
    return new ResponseHeadersConfigurer(wroConfiguration.getHeader()) {
      @Override
      public void configureDefaultHeaders(final Map<String, String> map) {
        useDefaultsFromConfig(wroConfiguration, map);
        WroFilter.this.configureDefaultHeaders(map);
      }
    };
  }

  /**
   * @return default implementation of {@link RequestHandlerFactory}
   */
  protected RequestHandlerFactory newRequestHandlerFactory() {
    return new DefaultRequestHandlerFactory();
  }

  private long valueAsLong(final Object value) {
    Validate.notNull(value);
    return Long.valueOf(String.valueOf(value)).longValue();
  }

  /**
   * Allow configuration of default headers. This is useful when you need to set custom expires headers.
   *
   * @param map
   *          the {@link Map} where key represents the header name, and value - header value.
   * @deprecated use {@link WroFilter#newResponseHeaderConfigurer()} and {@link ResponseHeadersConfigurer#configureDefaultHeaders(Map)}
   */
  @Deprecated
  protected void configureDefaultHeaders(final Map<String, String> map) {
  }

  /**
   * Custom filter initialization - can be used for extended classes.
   *
   * @see Filter#init(FilterConfig).
   */
  protected void doInit(final FilterConfig config)
      throws ServletException {
  }

  /**
   * {@inheritDoc}
   */
  public final void doFilter(final ServletRequest req, final ServletResponse res, final FilterChain chain)
      throws IOException, ServletException {
    final HttpServletRequest request = (HttpServletRequest) req;
    final HttpServletResponse response = (HttpServletResponse) res;

    //prevent StackOverflowError by skipping the already included wro request
    if (!DispatcherStreamLocator.isIncludedRequest(request)) {
      try {
        // add request, response & servletContext to thread local
        Context.set(Context.webContext(request, response, filterConfig), wroConfiguration);

        if (!handledWithRequestHandler(request, response)) {
          processRequest(request, response);
          onRequestProcessed();
        }
        onProcessComplete();
      } catch (final Exception e) {
        onException(e, response, chain);
      } finally {
        Context.unset();
      }
    } else {
      chain.doFilter(request, response);
    }
  }

  /**
   * clear the cache if the {@link WroConfiguration#isDisableCache()} flag is set to true.
   */
  private void onProcessComplete() {
    // Destroy the cached model after the processing is done if cache flag is disabled
    if (wroConfiguration.isDisableCache()) {
      LOG.debug("Disable Cache is true. Destroying model...");
      final WroManager manager = this.wroManagerFactory.create();
      manager.getModelFactory().destroy();
      manager.getCacheStrategy().clear();
    }
  }

  private boolean handledWithRequestHandler(final HttpServletRequest request, final HttpServletResponse response)
      throws ServletException, IOException {
    final Collection<RequestHandler> handlers = requestHandlerFactory.create();
    Validate.notNull(handlers, "requestHandlers cannot be null!");
    // create injector used for process injectable fields from each requestHandler.
    final Injector injector = getInjector();
    for (final RequestHandler requestHandler : handlers) {
      injector.inject(requestHandler);
      if (requestHandler.isEnabled() && requestHandler.accept(request)) {
        requestHandler.handle(request, response);
        return true;
      }
    }
    return false;
  }

  /**
   * @return {@link Injector} used to inject {@link RequestHandler}'s.
   * @VisibleForTesting
   */
  Injector getInjector() {
    return wroManagerFactory.getInjector();
  }

  /**
   * Useful for unit tests to check the post processing.
   */
  protected void onRequestProcessed() {
  }

  /**
   * Perform actual processing.
   */
  private void processRequest(final HttpServletRequest request, final HttpServletResponse response)
      throws ServletException, IOException {
    setResponseHeaders(response);
    // process the uri using manager
    wroManagerFactory.create().process();
  }

  /**
   * Invoked when a {@link Exception} is thrown. Allows custom exception handling. The default implementation redirects
   * to 404 {@link WroRuntimeException} is thrown when in DEPLOYMENT mode.
   *
   * @param e
   *          {@link Exception} thrown during request processing.
   */
  protected void onException(final Exception e, final HttpServletResponse response, final FilterChain chain) {
    final RuntimeException re = e instanceof RuntimeException ? (RuntimeException) e : new WroRuntimeException(
        e.getMessage(), e);
    onRuntimeException(re, response, chain);
  }

  /**
   * Invoked when a {@link RuntimeException} is thrown. Allows custom exception handling. The default implementation
   * redirects to 404 for a specific {@link WroRuntimeException} exception when in DEPLOYMENT mode.
   *
   * @param e
   *          {@link RuntimeException} thrown during request processing.
   * @deprecated use {@link WroFilter#onException(Exception, HttpServletResponse, FilterChain)}
   */
  @Deprecated
  protected void onRuntimeException(final RuntimeException e, final HttpServletResponse response,
      final FilterChain chain) {
<<<<<<< HEAD
    LOG.debug("RuntimeException occured", e);
=======
    LOG.debug("Exception occured", e.getMessage());
>>>>>>> c9bbf9dc
    try {
      LOG.debug("Cannot process. Proceeding with chain execution.");
      chain.doFilter(Context.get().getRequest(), response);
    } catch (final Exception ex) {
      // should never happen (use debug level to suppres unuseful logs)
      LOG.debug("Error while chaining the request", e);
    }
  }

  /**
   * Method called for each request and responsible for setting response headers, used mostly for cache control.
   * Override this method if you want to change the way headers are set.<br>
   *
   * @param response
   *          {@link HttpServletResponse} object.
   */
  protected void setResponseHeaders(final HttpServletResponse response) {
    headersConfigurer.setHeaders(response);
  }

  /**
   * Allows external configuration of {@link WroManagerFactory} (ex: using spring IoC). When this value is set, the
   * default {@link WroManagerFactory} initialization won't work anymore.
   * <p/>
   * Note: call this method before {@link WroFilter#init(FilterConfig)} is invoked.
   *
   * @param wroManagerFactory
   *          the wroManagerFactory to set
   */
  public void setWroManagerFactory(final WroManagerFactory wroManagerFactory) {
    if (wroManagerFactory != null && !(wroManagerFactory instanceof InjectableWroManagerFactoryDecorator)) {
      this.wroManagerFactory = new InjectableWroManagerFactoryDecorator(wroManagerFactory);
    } else {
      this.wroManagerFactory = (InjectableWroManagerFactoryDecorator) wroManagerFactory;
    }
  }

  /**
   * @return configured and decorated {@link WroManagerFactory} instance.
   */
  public final WroManagerFactory getWroManagerFactory() {
    return this.wroManagerFactory;
  }

  /**
   * Sets the RequestHandlerFactory used to create the collection of requestHandlers
   *
   * @param requestHandlerFactory
   *          to set
   */
  public void setRequestHandlerFactory(final RequestHandlerFactory requestHandlerFactory) {
    Validate.notNull(requestHandlerFactory);
    this.requestHandlerFactory = requestHandlerFactory;
  }

  /**
   * Factory method for {@link WroManagerFactory}.
   * <p/>
   * Creates a {@link WroManagerFactory} configured in {@link WroConfiguration} using reflection. When no configuration
   * is found a default implementation is used.
   * </p>
   * Note: this method is not invoked during initialization if a {@link WroManagerFactory} is set using
   * {@link WroFilter#setWroManagerFactory(WroManagerFactory)}.
   *
   * @return {@link WroManagerFactory} instance.
   */
  protected WroManagerFactory newWroManagerFactory() {
    return new DefaultWroManagerFactory(wroConfiguration);
  }

  /**
   * @return implementation of {@link ObjectFactory<WroConfiguration>} used to create a {@link WroConfiguration} object.
   */
  protected ObjectFactory<WroConfiguration> newWroConfigurationFactory(final FilterConfig filterConfig) {
    return new PropertiesAndFilterConfigWroConfigurationFactory(filterConfig);
  }

  /**
   * @return the {@link WroConfiguration} associated with this filter instance.
   * @VisibleForTesting
   */
  public final WroConfiguration getConfiguration() {
    return this.wroConfiguration;
  }

  /**
   * Once set, this configuration will be used, instead of the one built by the factory.
   *
   * @param config
   *          a not null {@link WroConfiguration} to set.
   */
  public final void setConfiguration(final WroConfiguration config) {
    Validate.notNull(config);
    this.wroConfiguration = config;
  }

  /**
   * {@inheritDoc}
   */
  public void destroy() {
    if (wroManagerFactory != null) {
      wroManagerFactory.destroy();
    }
    if (wroConfiguration != null) {
      wroConfiguration.destroy();
    }
    Context.destroy();
  }
}<|MERGE_RESOLUTION|>--- conflicted
+++ resolved
@@ -354,11 +354,7 @@
   @Deprecated
   protected void onRuntimeException(final RuntimeException e, final HttpServletResponse response,
       final FilterChain chain) {
-<<<<<<< HEAD
-    LOG.debug("RuntimeException occured", e);
-=======
     LOG.debug("Exception occured", e.getMessage());
->>>>>>> c9bbf9dc
     try {
       LOG.debug("Cannot process. Proceeding with chain execution.");
       chain.doFilter(Context.get().getRequest(), response);
