--- conflicted
+++ resolved
@@ -2,14 +2,10 @@
 
 import java.util.Map;
 
-<<<<<<< HEAD
-import ro.isdc.wro.model.resource.locator.factory.ResourceLocatorFactory;
-=======
 import ro.isdc.wro.cache.CacheStrategy;
 import ro.isdc.wro.cache.CacheStrategyProvider;
 import ro.isdc.wro.cache.DefaultCacheStrategyProvider;
-import ro.isdc.wro.model.resource.locator.UriLocator;
->>>>>>> 79ed9c39
+import ro.isdc.wro.model.resource.locator.factory.ResourceLocatorFactory;
 import ro.isdc.wro.model.resource.locator.support.DefaultLocatorProvider;
 import ro.isdc.wro.model.resource.locator.support.LocatorProvider;
 import ro.isdc.wro.model.resource.processor.ResourceProcessor;
@@ -31,18 +27,11 @@
  */
 public class DefaultConfigurableProvider
     extends ConfigurableProviderSupport {
-<<<<<<< HEAD
   private final ProcessorProvider processorProvider = new DefaultProcessorProvider();
   private final NamingStrategyProvider namingStrategyProvider = new DefaultNamingStrategyProvider();
-  private final HashStrategyProvider hashBuilderProvider = new DefaultHashStrategyProvider();
+  private final HashStrategyProvider hashStrategyProvider = new DefaultHashStrategyProvider();
   private final LocatorProvider locatorProvider = new DefaultLocatorProvider();
-=======
-  private ProcessorProvider processorProvider = new DefaultProcessorProvider();
-  private NamingStrategyProvider namingStrategyProvider = new DefaultNamingStrategyProvider();
-  private HashStrategyProvider hashStrategyProvider = new DefaultHashStrategyProvider();
-  private LocatorProvider locatorProvider = new DefaultLocatorProvider();
-  private CacheStrategyProvider cacheStrategyProvider = new DefaultCacheStrategyProvider();
->>>>>>> 79ed9c39
+  private final CacheStrategyProvider cacheStrategyProvider = new DefaultCacheStrategyProvider();
   
   /**
    * {@inheritDoc}
@@ -80,9 +69,6 @@
    * {@inheritDoc}
    */
   @Override
-<<<<<<< HEAD
-  public Map<String, ResourceLocatorFactory> provideLocators() {
-=======
   public Map<String, CacheStrategy> provideCacheStrategies() {
     return cacheStrategyProvider.provideCacheStrategies();
   }
@@ -91,8 +77,7 @@
    * {@inheritDoc}
    */
   @Override
-  public Map<String, UriLocator> provideLocators() {
->>>>>>> 79ed9c39
+  public Map<String, ResourceLocatorFactory> provideLocators() {
     return locatorProvider.provideLocators();
   }
 }