--- conflicted
+++ resolved
@@ -128,16 +128,11 @@
   /**
    * @return the injector
    */
-<<<<<<< HEAD
   public static void initProcessor(final ResourceProcessor processor) {
     final BaseWroManagerFactory factory = new BaseWroManagerFactory();
-    factory.setProcessorsFactory(new SimpleProcessorsFactory().addPreProcessor(processor).addPostProcessor(processor));
+    factory.setProcessorsFactory(new SimpleProcessorsFactory().addPreProcessor(processor));
     final Injector injector = InjectorBuilder.create(factory).build();
     injector.inject(processor);
-=======
-  public static void initProcessor(final ResourcePostProcessor processor) {
-    initProcessor((ResourcePreProcessor) new ProcessorDecorator(processor));
->>>>>>> b0e0a138
   }
 
   /**
