/*
 * Copyright (c) 2008. All rights reserved.
 */
package ro.isdc.wro.util;

import java.io.BufferedReader;
import java.io.ByteArrayInputStream;
import java.io.File;
import java.io.FileInputStream;
import java.io.IOException;
import java.io.InputStream;
import java.io.InputStreamReader;
import java.io.PrintWriter;
import java.io.Reader;
import java.io.StringWriter;
import java.io.Writer;
import java.util.Collection;
import java.util.Properties;

import javax.annotation.processing.Processor;

import junit.framework.Assert;
import junit.framework.ComparisonFailure;

import org.apache.commons.io.FileUtils;
import org.apache.commons.io.FilenameUtils;
import org.apache.commons.io.IOUtils;
import org.apache.commons.io.filefilter.FalseFileFilter;
import org.apache.commons.io.filefilter.IOFileFilter;
import org.apache.commons.io.filefilter.WildcardFileFilter;
import org.slf4j.Logger;
import org.slf4j.LoggerFactory;

import ro.isdc.wro.WroRuntimeException;
import ro.isdc.wro.config.Context;
import ro.isdc.wro.manager.WroManager;
import ro.isdc.wro.manager.factory.BaseWroManagerFactory;
import ro.isdc.wro.model.factory.WroModelFactory;
import ro.isdc.wro.model.group.processor.Injector;
import ro.isdc.wro.model.resource.Resource;
import ro.isdc.wro.model.resource.ResourceType;
import ro.isdc.wro.model.resource.locator.factory.DefaultResourceLocatorFactory;
import ro.isdc.wro.model.resource.locator.factory.ResourceLocatorFactory;
import ro.isdc.wro.model.resource.processor.ResourceProcessor;
import ro.isdc.wro.model.resource.processor.factory.SimpleProcessorsFactory;


/**
 * WroTestUtils.
 *
 * @author Alex Objelean
 * @created Created on Nov 28, 2008
 */
public class WroTestUtils {
  private static final Logger LOG = LoggerFactory.getLogger(WroTestUtils.class);


  /**
   * @param properties {@link Properties} object to get stream from.
   * @return {@link InputStream} of the provided properties object.
   */
  public static InputStream getPropertiesStream(final Properties properties) {
    final StringWriter propsAsString = new StringWriter();
    properties.list(new PrintWriter(propsAsString));
    return new ByteArrayInputStream(propsAsString.toString().getBytes());
  }


  /**
   * Compare contents of two resources (files) by performing some sort of processing on input resource.
   *
   * @param inputResourceUri uri of the resource to process.
   * @param expectedContentResourceUri uri of the resource to compare with processed content.
   * @param processor a closure used to process somehow the input content.
   */
  public static void compareProcessedResourceContents(final String inputResourceUri,
    final String expectedContentResourceUri, final ResourceProcessor processor)
    throws IOException {
    final Reader resultReader = getReaderFromUri(inputResourceUri);
    final Reader expectedReader = getReaderFromUri(expectedContentResourceUri);
    WroTestUtils.compare(resultReader, expectedReader, processor);
  }

  private static Reader getReaderFromUri(final String uri)
    throws IOException {
    // wrap reader with bufferedReader for top efficiency
    return new BufferedReader(new InputStreamReader(createDefaultUriLocatorFactory().locate(uri).getInputStream()));
  }

  private static ResourceLocatorFactory createDefaultUriLocatorFactory() {
    return DefaultResourceLocatorFactory.contextAwareFactory();
  }


  public static InputStream getInputStream(final String uri)
    throws IOException {
    return createDefaultUriLocatorFactory().locate(uri).getInputStream();
  }

  public static void init(final WroModelFactory factory) {
    new BaseWroManagerFactory().setModelFactory(factory).create();
  }

<<<<<<< HEAD
  public static void compareFromDifferentFoldersByExtension(final File sourceFolder, final File targetFolder,
    final String extension, final ResourceProcessor processor)
    throws IOException {
    compareFromDifferentFolders(sourceFolder, targetFolder, new WildcardFileFilter("*." + extension),
      Transformers.noOpTransformer(), processor);
=======
  /**
   * @return the injector
   */
  public static void initProcessor(final ResourcePreProcessor processor) {
    final BaseWroManagerFactory factory = new BaseWroManagerFactory();
    factory.setProcessorsFactory(new SimpleProcessorsFactory().addPreProcessor(processor));
    final WroManager manager = factory.create();
    final Injector injector = new Injector(manager);
    injector.inject(processor);
>>>>>>> 21948af3
  }


  /**
   * @return the injector
   */
<<<<<<< HEAD
  public static void initProcessor(final ResourceProcessor processor) {
    final WroManager manager = new BaseWroManagerFactory().setProcessorsFactory(
        new SimpleProcessorsFactory().addPreProcessor(processor).addPostProcessor(processor)).create();
=======
  public static void initProcessor(final ResourcePostProcessor processor) {
    final BaseWroManagerFactory factory = new BaseWroManagerFactory();
    factory.setProcessorsFactory(new SimpleProcessorsFactory().addPostProcessor(processor));
    final WroManager manager = factory.create();
>>>>>>> 21948af3
    final Injector injector = new Injector(manager);
    injector.inject(processor);
  }

  /**
   * Compare contents of two resources (files) by performing some sort of processing on input resource.
   *
   * @param inputResourceUri uri of the resource to process.
   * @param expectedContentResourceUri uri of the resource to compare with processed content.
   * @param processor a closure used to process somehow the input content.
   */
  public static void compare(final Reader resultReader, final Reader expectedReader,
    final ResourceProcessor processor)
    throws IOException {
    final Writer resultWriter = new StringWriter();
    processor.process(null, resultReader, resultWriter);
    final Writer expectedWriter = new StringWriter();

    IOUtils.copy(expectedReader, expectedWriter);
    compare(expectedWriter.toString(), resultWriter.toString());
    expectedReader.close();
    expectedWriter.close();
  }


  public static void compare(final InputStream input, final InputStream expected, final ResourceProcessor processor)
    throws IOException {
    compare(new InputStreamReader(input), new InputStreamReader(expected), processor);
  }


  /**
   * Compare if content of expected stream is the same as content of the actual stream.
   *
   * @param expected {@link InputStream} of the expected content.
   * @param actual {@link InputStream} of the actual content.
   * @return true if content of the expected and actual streams are equal.
   */
  public static void compare(final InputStream expected, final InputStream actual)
    throws IOException {
    Assert.assertNotNull(expected);
    Assert.assertNotNull(actual);
    final String encoding = Context.get().getConfig().getEncoding();
    compare(IOUtils.toString(expected, encoding), IOUtils.toString(actual, encoding));
    expected.close();
    actual.close();
  }


  /**
   * Compares two strings by removing trailing spaces & tabs for correct comparison.
   */
  public static void compare(final String expected, final String actual) {
    try {
      final String in = replaceTabsWithSpaces(expected.trim());
      final String out = replaceTabsWithSpaces(actual.trim());

      Assert.assertEquals(in, out);
      LOG.debug("Compare.... [OK]");
    } catch (final ComparisonFailure e) {
      LOG.debug("Compare.... [FAIL]", e.getMessage());
      throw e;
    }
  }


  /**
   * Replace tabs with spaces.
   *
   * @param input from where to remove tabs.
   * @return cleaned string.
   */
  private static String replaceTabsWithSpaces(final String input) {
    // replace tabs with spaces
    return input.replaceAll("\\t", "  ").replaceAll("\\r", "");
  }


  /**
   * Process and compare files from the same folder. Use the extension to make distinction between the source files
   * (files to process) and target files (files to compare with).
   *
   * @param sourceFolder the folder where the files to compare resides.
   * @param sourceFileExtension the extension of the files used to process.
   * @param targetFileExtension the extension of the files used to compare with the processed result.
   * @param processor {@link ResourcePostProcessor} to apply on input files.
   * @throws IOException
   */
  public static void compareSameFolderByExtension(final File sourceFolder, final String sourceFileExtension,
    final String targetFileExtension, final ResourceProcessor processor)
    throws IOException {
    compareFromSameFolder(sourceFolder, new WildcardFileFilter("*." + sourceFileExtension),
      Transformers.extensionTransformer(targetFileExtension), processor);
  }

  /**
   * @see WroTestUtils#compareFromSameFolder(File, IOFileFilter, Transformer, ResourcePostProcessor) Same as
   *      {@link WroTestUtils#compareSameFolderByExtension(File, String, String, ResourcePostProcessor)}, but let you
   *      define the way target file name is named.
   *
   * @param sourceFolder
   * @param sourceFileExtension
   * @param toTargetFileName
   * @param processor
   * @throws IOException
   */
  public static void compareSameFolderByExtension(final File sourceFolder, final String sourceFileExtension,
    final Transformer<String> toTargetFileName, final ResourceProcessor processor)
    throws IOException {
    compareFromSameFolder(sourceFolder, new WildcardFileFilter("*." + sourceFileExtension), toTargetFileName, processor);
  }


  /**
   * Process and compare files from the same folder.
   *
   * @param sourceFolder the folder where the files to compare resides.
   * @param sourceFileFilter the {@link IOFileFilter} used to select source files (files to be processed).
   * @param toTargetFileName the {@link Transformer} which creates the name of the target file used to compare with the
   *        source processed content.
   * @param processor {@link ResourceProcessor} to apply on source files.
   * @throws IOException
   */
  public static void compareFromSameFolder(final File sourceFolder, final IOFileFilter sourceFileFilter,
    final Transformer<String> toTargetFileName, final ResourceProcessor processor)
    throws IOException {
    final Collection<File> files = FileUtils.listFiles(sourceFolder, sourceFileFilter, FalseFileFilter.INSTANCE);
    int processedNumber = 0;
    for (final File file : files) {
      LOG.debug("processing: {}", file.getName());
      File targetFile = null;
      try {
        targetFile = new File(sourceFolder, toTargetFileName.transform(file.getName()));
        final InputStream targetFileStream = new FileInputStream(targetFile);
        LOG.debug("comparing with: {}", targetFile.getName());
        compare(new FileInputStream(file), targetFileStream, new ResourceProcessor() {
          public void process(final Resource resource, final Reader reader, final Writer writer)
            throws IOException {
            // ResourceType doesn't matter here
            processor.process(Resource.create("file:" + file.getPath(), ResourceType.CSS), reader, writer);
          }
        });
        processedNumber++;
      } catch (final Exception e) {
        LOG.warn("Skip comparison because couldn't find the TARGET file " + targetFile.getPath());
      }
    }
    logSuccess(processedNumber);
  }


  private static void logSuccess(final int size) {
    if (size == 0) {
      throw new IllegalStateException("No files compared. Check if there is at least one resource to compare");
    }
    LOG.debug("===============");
    LOG.debug("Successfully compared: {} files.", size);
    LOG.debug("===============");
  }


  /**
   * Process and compare the files which a located in different folders.
   */
  public static void compareFromDifferentFolders(final File sourceFolder, final File targetFolder,
    final IOFileFilter fileFilter, final ResourceProcessor processor)
    throws IOException {
    compareFromDifferentFolders(sourceFolder, targetFolder, fileFilter, Transformers.noOpTransformer(), processor);
  }

  /**
   * Process and compare the files which a located in different folders.
   *
   * @param sourceFolder folder where the source files are located.
   * @param targetFolder folder where the target files are located.
   * @param fileFilter filter used to select files to process.
   * @param toTargetFileName {@link Transformer} used to identify the target file name based on source file name.
   * @param preProcessor {@link Processor} used to process the source files.
   * @throws IOException
   */
  public static void compareFromDifferentFolders(final File sourceFolder, final File targetFolder,
    final IOFileFilter fileFilter, final Transformer<String> toTargetFileName, final ResourceProcessor preProcessor)
    throws IOException {
    LOG.debug("sourceFolder: {}", sourceFolder);
    LOG.debug("targetFolder: {}", targetFolder);
    final Collection<File> files = FileUtils.listFiles(sourceFolder, fileFilter, FalseFileFilter.INSTANCE);
    int processedNumber = 0;
    for (final File file : files) {
      File targetFile = null;
      try {
        targetFile = new File(targetFolder, toTargetFileName.transform(file.getName()));
        final InputStream targetFileStream = new FileInputStream(targetFile);
        LOG.debug("processing: {}", file.getName());
        // ResourceType doesn't matter here
        compare(new FileInputStream(file), targetFileStream, new ResourceProcessor() {
          public void process(final Resource resource, final Reader reader, final Writer writer)
            throws IOException {
            // ResourceType doesn't matter here

            final ResourceType resourceType = ResourceType.getSafe(FilenameUtils.getExtension(file.getPath()));
            preProcessor.process(Resource.create("file:" + file.getPath(), resourceType), reader, writer);
          }
        });
        processedNumber++;
      } catch (final IOException e) {
        LOG.warn("Skip comparison because couldn't find the TARGET file " + targetFile.getPath());
      } catch (final Exception e) {
        throw new WroRuntimeException("A problem during transformation occured", e);
      }
    }
    logSuccess(processedNumber);
  }
}<|MERGE_RESOLUTION|>--- conflicted
+++ resolved
@@ -101,39 +101,21 @@
     new BaseWroManagerFactory().setModelFactory(factory).create();
   }
 
-<<<<<<< HEAD
   public static void compareFromDifferentFoldersByExtension(final File sourceFolder, final File targetFolder,
     final String extension, final ResourceProcessor processor)
     throws IOException {
     compareFromDifferentFolders(sourceFolder, targetFolder, new WildcardFileFilter("*." + extension),
       Transformers.noOpTransformer(), processor);
-=======
+  }
+
+
   /**
    * @return the injector
    */
-  public static void initProcessor(final ResourcePreProcessor processor) {
+  public static void initProcessor(final ResourceProcessor processor) {
     final BaseWroManagerFactory factory = new BaseWroManagerFactory();
-    factory.setProcessorsFactory(new SimpleProcessorsFactory().addPreProcessor(processor));
+    factory.setProcessorsFactory(new SimpleProcessorsFactory().addPreProcessor(processor).addPostProcessor(processor));
     final WroManager manager = factory.create();
-    final Injector injector = new Injector(manager);
-    injector.inject(processor);
->>>>>>> 21948af3
-  }
-
-
-  /**
-   * @return the injector
-   */
-<<<<<<< HEAD
-  public static void initProcessor(final ResourceProcessor processor) {
-    final WroManager manager = new BaseWroManagerFactory().setProcessorsFactory(
-        new SimpleProcessorsFactory().addPreProcessor(processor).addPostProcessor(processor)).create();
-=======
-  public static void initProcessor(final ResourcePostProcessor processor) {
-    final BaseWroManagerFactory factory = new BaseWroManagerFactory();
-    factory.setProcessorsFactory(new SimpleProcessorsFactory().addPostProcessor(processor));
-    final WroManager manager = factory.create();
->>>>>>> 21948af3
     final Injector injector = new Injector(manager);
     injector.inject(processor);
   }
