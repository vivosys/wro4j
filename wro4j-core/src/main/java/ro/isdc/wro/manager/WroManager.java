/*
 * Copyright (c) 2008. All rights reserved.
 */
package ro.isdc.wro.manager;

import java.io.IOException;
import java.io.InputStream;
import java.io.OutputStream;
import java.util.Collections;
import java.util.List;

import javax.servlet.http.HttpServletRequest;
import javax.servlet.http.HttpServletResponse;

import org.apache.commons.io.FilenameUtils;
import org.apache.commons.io.IOUtils;
import org.apache.commons.lang3.StringUtils;
import org.apache.commons.lang3.Validate;
import org.apache.commons.lang3.builder.ToStringBuilder;
import org.apache.commons.lang3.builder.ToStringStyle;
import org.slf4j.Logger;
import org.slf4j.LoggerFactory;

import ro.isdc.wro.WroRuntimeException;
import ro.isdc.wro.cache.CacheEntry;
import ro.isdc.wro.cache.CacheStrategy;
import ro.isdc.wro.cache.ContentHashEntry;
import ro.isdc.wro.config.Context;
import ro.isdc.wro.config.WroConfigurationChangeListener;
import ro.isdc.wro.config.jmx.WroConfiguration;
import ro.isdc.wro.http.support.HttpHeader;
import ro.isdc.wro.http.support.UnauthorizedRequestException;
import ro.isdc.wro.manager.callback.LifecycleCallback;
import ro.isdc.wro.manager.callback.LifecycleCallbackRegistry;
import ro.isdc.wro.model.WroModel;
import ro.isdc.wro.model.factory.WroModelFactory;
import ro.isdc.wro.model.group.GroupExtractor;
import ro.isdc.wro.model.group.Inject;
import ro.isdc.wro.model.group.processor.GroupsProcessor;
import ro.isdc.wro.model.resource.ResourceType;
import ro.isdc.wro.model.resource.locator.factory.ResourceLocatorFactory;
import ro.isdc.wro.model.resource.processor.ProcessorsUtils;
import ro.isdc.wro.model.resource.processor.factory.ProcessorsFactory;
import ro.isdc.wro.model.resource.processor.impl.css.CssUrlRewritingProcessor;
import ro.isdc.wro.model.resource.support.hash.HashBuilder;
import ro.isdc.wro.model.resource.support.hash.HashStrategy;
import ro.isdc.wro.model.resource.support.naming.NamingStrategy;
import ro.isdc.wro.util.LazyInitializer;
import ro.isdc.wro.util.SchedulerHelper;
import ro.isdc.wro.util.Transformer;
import ro.isdc.wro.util.WroUtil;


/**
 * Contains all the factories used by optimizer in order to perform the logic.
 *
 * @author Alex Objelean
 * @created Created on Oct 30, 2008
 */
public class WroManager
    implements WroConfigurationChangeListener {
  private static final Logger LOG = LoggerFactory.getLogger(WroManager.class);
  /**
   * ResourcesModel factory.
   */
  @Inject
  private WroModelFactory modelFactory;
  /**
   * GroupExtractor.
   */
  @Inject
  private GroupExtractor groupExtractor;
  /**
   * HashBuilder for creating a hash based on the processed content.
   */
  @Inject
  private HashStrategy hashStrategy;
  /**
   * A cacheStrategy used for caching processed results. <GroupName, processed result>.
   */
  @Inject
  CacheStrategy<CacheEntry, ContentHashEntry> cacheStrategy;
  /**
   * A list of model transformers. Allows manager to mutate the model before it is being parsed and processed.
   */
  private List<Transformer<WroModel>> modelTransformers = Collections.emptyList();
  /**
   * Schedules the cache update.
   */
  private final SchedulerHelper cacheSchedulerHelper;
  /**
   * Schedules the model update.
   */
  private final SchedulerHelper modelSchedulerHelper;
  @Inject
  private ProcessorsFactory processorsFactory;
  @Inject
  private ResourceLocatorFactory resourceLocatorFactory;
  /**
   * Rename the file name based on its original name and content.
   */
  @Inject
  private NamingStrategy namingStrategy;
  @Inject
  private LifecycleCallbackRegistry callbackRegistry;
  @Inject
  private GroupsProcessor groupsProcessor;
  @Inject
  private WroConfiguration config;

  public WroManager() {
    cacheSchedulerHelper = SchedulerHelper.create(new LazyInitializer<Runnable>() {
      @Override
      protected Runnable initialize() {
        return new ReloadCacheRunnable(WroManager.this);
      }
    }, ReloadCacheRunnable.class.getSimpleName());
    modelSchedulerHelper = SchedulerHelper.create(new LazyInitializer<Runnable>() {
      @Override
      protected Runnable initialize() {
        return new ReloadModelRunnable(WroManager.this);
      }
    }, ReloadModelRunnable.class.getSimpleName());
  }
  
  /**
   * Perform processing of the uri.
   * 
   * @throws IOException
   *           when any IO related problem occurs or if the request cannot be processed.
   */
  public final void process()
      throws IOException {
    validate();
    if (isProxyResourceRequest()) {
      serveProxyResourceRequest();
    } else {
      serveProcessedBundle();
    }
  }
  
  /**
   * Check if this is a request for a proxy resource - a resource which url is overwritten by wro4j.
   */
  private boolean isProxyResourceRequest() {
    final HttpServletRequest request = Context.get().getRequest();
    return request != null && StringUtils.contains(request.getRequestURI(), CssUrlRewritingProcessor.PATH_RESOURCES);
  }
  
  private boolean isGzipAllowed() {
    return config.isGzipEnabled() && isGzipSupported();
  }
  
  /**
   * Write to stream the content of the processed resource bundle.
   * 
   * @param model
   *          the model used to build stream.
   */
  private void serveProcessedBundle()
      throws IOException {
    final Context context = Context.get();
    final WroConfiguration configuration = context.getConfig();
    
    final HttpServletRequest request = context.getRequest();
    final HttpServletResponse response = context.getResponse();
    
    OutputStream os = null;
    try {
      // find names & type
      final ResourceType type = groupExtractor.getResourceType(request);
      final String groupName = groupExtractor.getGroupName(request);
      final boolean minimize = groupExtractor.isMinimized(request);
      if (groupName == null || type == null) {
        throw new WroRuntimeException("No groups found for request: " + request.getRequestURI());
      }
      initAggregatedFolderPath(request, type);
      
      // reschedule cache & model updates
      cacheSchedulerHelper.scheduleWithPeriod(configuration.getCacheUpdatePeriod());
      modelSchedulerHelper.scheduleWithPeriod(configuration.getModelUpdatePeriod());
      
      final CacheEntry cacheKey = new CacheEntry(groupName, type, minimize);
      final ContentHashEntry cacheValue = cacheStrategy.get(cacheKey);
      
      // TODO move ETag check in wroManagerFactory
      final String ifNoneMatch = request.getHeader(HttpHeader.IF_NONE_MATCH.toString());
      
      // enclose etag value in quotes to be compliant with the RFC
      final String etagValue = String.format("\"%s\"", cacheValue.getHash());
      
      if (etagValue != null && etagValue.equals(ifNoneMatch)) {
        LOG.debug("ETag hash detected: {}. Sending {} status code", etagValue, HttpServletResponse.SC_NOT_MODIFIED);
        response.setStatus(HttpServletResponse.SC_NOT_MODIFIED);
        // because we cannot return null, return a stream containing nothing.
        // TODO close output stream?
        return;
      }
      /**
       * Set contentType before actual content is written, solves <br/>
       * <a href="http://code.google.com/p/wro4j/issues/detail?id=341">issue341</a>
       */
      if (type != null) {
        response.setContentType(type.getContentType() + "; charset=" + configuration.getEncoding());
      }
      // set ETag header
      response.setHeader(HttpHeader.ETAG.toString(), etagValue);
      
      os = response.getOutputStream();
      if (cacheValue.getRawContent() != null) {
        // use gziped response if supported & Set content length based on gzip flag
        if (isGzipAllowed()) {
          response.setContentLength(cacheValue.getGzippedContent().length);
          // add gzip header and gzip response
          response.setHeader(HttpHeader.CONTENT_ENCODING.toString(), "gzip");
          response.setHeader("Vary", "Accept-Encoding");
          IOUtils.write(cacheValue.getGzippedContent(), os);
        } else {
          response.setContentLength(cacheValue.getRawContent().length());
          IOUtils.write(cacheValue.getRawContent(), os, configuration.getEncoding());
        }
      }
    } finally {
      if (os != null)
        IOUtils.closeQuietly(os);
    }
  }
  
  /**
   * Set the aggregatedFolderPath if required.
   */
  private void initAggregatedFolderPath(final HttpServletRequest request, final ResourceType type) {
    if (ResourceType.CSS == type && Context.get().getAggregatedFolderPath() == null) {
      final String requestUri = request.getRequestURI();
      final String cssFolder = StringUtils.removeEnd(requestUri, FilenameUtils.getName(requestUri));
      final String aggregatedFolder = StringUtils.removeStart(cssFolder, request.getContextPath());
      Context.get().setAggregatedFolderPath(aggregatedFolder);
    }
  }
  
  /**
   * Encodes a fingerprint of the resource into the path. The result may look like this: ${fingerprint}/myGroup.js
   * 
   * @return a path to the resource with the fingerprint encoded as a folder name.
   */
  public final String encodeVersionIntoGroupPath(final String groupName, final ResourceType resourceType,
      final boolean minimize) {
    final CacheEntry key = new CacheEntry(groupName, resourceType, minimize);
    final ContentHashEntry cacheValue = cacheStrategy.get(key);
    final String groupUrl = groupExtractor.encodeGroupUrl(groupName, resourceType, minimize);
    // encode the fingerprint of the resource into the resource path
    return formatVersionedResource(cacheValue.getHash(), groupUrl);
  }
<<<<<<< HEAD

=======
  
>>>>>>> 0fef59e1
  /**
   * Format the version of the resource in the path. Default implementation use hash as a folder: <hash>/groupName.js.
   * The implementation can be changed to follow a different versioning style, like version parameter:
   * /groupName.js?version=<hash>
   * 
   * @param hash
   *          Hash of the resource.
   * @param resourcePath
   *          Path of the resource.
   * @return formatted versioned path of the resource.
   */
  protected String formatVersionedResource(final String hash, final String resourcePath) {
    return String.format("%s/%s", hash, resourcePath);
  }
  
  /**
   * Serve images and other external resources referred by bundled resources.
   * 
   * @param request
   *          {@link HttpServletRequest} object.
   * @param outputStream
   *          where the stream will be written.
   * @throws IOException
   *           if no stream could be resolved.
   */
  private void serveProxyResourceRequest()
      throws IOException {
    final HttpServletRequest request = Context.get().getRequest();
    final OutputStream outputStream = Context.get().getResponse().getOutputStream();
    
    final String resourceId = request.getParameter(CssUrlRewritingProcessor.PARAM_RESOURCE_ID);
    LOG.debug("locating stream for resourceId: {}", resourceId);
    final CssUrlRewritingProcessor processor = ProcessorsUtils.findPreProcessorByClass(CssUrlRewritingProcessor.class,
        processorsFactory.getPreProcessors());
    if (processor != null && !processor.isUriAllowed(resourceId)) {
      throw new UnauthorizedRequestException("Unauthorized resource request detected! " + request.getRequestURI());
    }
    final InputStream is = resourceLocatorFactory.locate(resourceId).getInputStream();
    if (is == null) {
      throw new WroRuntimeException("Cannot process request with uri: " + request.getRequestURI());
    }
    IOUtils.copy(is, outputStream);
    IOUtils.closeQuietly(is);
    IOUtils.closeQuietly(outputStream);
  }
  
  /**
   * {@inheritDoc}
   */
  public final void onCachePeriodChanged(final long period) {
    LOG.info("onCachePeriodChanged with value {} has been triggered!", period);
    cacheSchedulerHelper.scheduleWithPeriod(period);
    // flush the cache by destroying it.
    cacheStrategy.clear();
  }
  
  /**
   * {@inheritDoc}
   */
  public final void onModelPeriodChanged(final long period) {
    LOG.info("onModelPeriodChanged with value {} has been triggered!", period);
    // trigger model destroy
    getModelFactory().destroy();
    modelSchedulerHelper.scheduleWithPeriod(period);
  }
  
  /**
   * Called when {@link WroManager} is being taken out of service.
   */
  public final void destroy() {
    try {
      cacheSchedulerHelper.destroy();
      modelSchedulerHelper.destroy();
      cacheStrategy.destroy();
      modelFactory.destroy();
    } catch (final Exception e) {
      LOG.error("Exception occured during manager destroy!!!");
    } finally {
      LOG.info("WroManager destroyed");
    }
  }
  
  /**
   * Check if all dependencies are set.
   */
  private void validate() {
    Validate.notNull(cacheStrategy, "cacheStrategy was not set!");
    Validate.notNull(groupsProcessor, "groupsProcessor was not set!");
    Validate.notNull(resourceLocatorFactory, "resourceLocatorFactory was not set!");
    Validate.notNull(processorsFactory, "processorsFactory was not set!");
    Validate.notNull(groupExtractor, "GroupExtractor was not set!");
    Validate.notNull(modelFactory, "ModelFactory was not set!");
    Validate.notNull(cacheStrategy, "cacheStrategy was not set!");
    Validate.notNull(hashStrategy, "HashBuilder was not set!");
  }
  
  /**
   * @return true if Gzip is Supported
   */
  private boolean isGzipSupported() {
    return WroUtil.isGzipSupported(Context.get().getRequest());
  }
  
  /**
   * @param groupExtractor
   *          the uriProcessor to set
   */
  public final WroManager setGroupExtractor(final GroupExtractor groupExtractor) {
    Validate.notNull(groupExtractor);
    this.groupExtractor = groupExtractor;
    return this;
  }
  
  public final WroManager setModelFactory(final WroModelFactory modelFactory) {
    Validate.notNull(modelFactory);
    this.modelFactory = modelFactory;
    return this;
  }
  
  /**
   * @param cacheStrategy
   *          the cache to set
   */
  public final WroManager setCacheStrategy(final CacheStrategy<CacheEntry, ContentHashEntry> cacheStrategy) {
    Validate.notNull(cacheStrategy);
    this.cacheStrategy = cacheStrategy;
    return this;
  }
  
  /**
   * @param contentDigester
   *          the contentDigester to set
   */
  public final WroManager setHashBuilder(final HashStrategy contentDigester) {
    Validate.notNull(contentDigester);
    this.hashStrategy = contentDigester;
    return this;
  }
  
<<<<<<< HEAD
  
  public HashBuilder getHashBuilder() {
    return hashBuilder;
=======
  /**
   * @deprecated use {@link WroManager#getHashStrategy()} instead
   */
  @Deprecated
  public final HashBuilder getHashBuilder() {
    return hashStrategy;
>>>>>>> 0fef59e1
  }
  
  /**
   * @return {@link HashStrategy} used by this {@link WroManager}.
   */
  public final HashStrategy getHashStrategy() {
    return hashStrategy;
  }
  
  /**
   * @return the modelFactory
   */
  public final WroModelFactory getModelFactory() {
    return modelFactory;
  }
  
  /**
   * @return the processorsFactory used by this WroManager.
   */
  public final ProcessorsFactory getProcessorsFactory() {
    return processorsFactory;
  }
  
  /**
   * @param processorsFactory
   *          the processorsFactory to set
   */
  public final WroManager setProcessorsFactory(final ProcessorsFactory processorsFactory) {
    this.processorsFactory = processorsFactory;
    return this;
  }
  
  public final void setNamingStrategy(final NamingStrategy namingStrategy) {
    this.namingStrategy = namingStrategy;
  }
  
  /**
<<<<<<< HEAD
   * @param resourceLocatorFactory the resourceLocatorFactory to set
=======
   * @param uriLocatorFactory
   *          the uriLocatorFactory to set
>>>>>>> 0fef59e1
   */
  public final WroManager setResourceLocatorFactory(final ResourceLocatorFactory resourceLocatorFactory) {
    this.resourceLocatorFactory = resourceLocatorFactory;
    return this;
  }
  
  /**
   * @return the cacheStrategy
   */
  public final CacheStrategy<CacheEntry, ContentHashEntry> getCacheStrategy() {
    return cacheStrategy;
  }
  
  /**
   * @return the resourceLocatorFactory
   */
  public ResourceLocatorFactory getResourceLocatorFactory() {
    return resourceLocatorFactory;
  }
<<<<<<< HEAD
=======
  
>>>>>>> 0fef59e1
  /**
   * @return The strategy used to rename bundled resources.
   */
  public final NamingStrategy getNamingStrategy() {
    return this.namingStrategy;
  }
  
  public final GroupExtractor getGroupExtractor() {
    return groupExtractor;
  }
  
  public final GroupsProcessor getGroupsProcessor() {
    return this.groupsProcessor;
  }
  
  /**
   * Registers a callback.
   * 
   * @param callback
   *          {@link LifecycleCallback} to register.
   */
  public final void registerCallback(final LifecycleCallback callback) {
    Validate.notNull(callback);
    callbackRegistry.registerCallback(callback);
  }
  
  public final List<Transformer<WroModel>> getModelTransformers() {
    return modelTransformers;
  }
  
  public final void setModelTransformers(final List<Transformer<WroModel>> modelTransformers) {
    this.modelTransformers = modelTransformers;
  }
  
  /**
   * {@inheritDoc}
   */
  @Override
  public String toString() {
    return ToStringBuilder.reflectionToString(this, ToStringStyle.MULTI_LINE_STYLE);
  }
}<|MERGE_RESOLUTION|>--- conflicted
+++ resolved
@@ -251,11 +251,7 @@
     // encode the fingerprint of the resource into the resource path
     return formatVersionedResource(cacheValue.getHash(), groupUrl);
   }
-<<<<<<< HEAD
-
-=======
-  
->>>>>>> 0fef59e1
+  
   /**
    * Format the version of the resource in the path. Default implementation use hash as a folder: <hash>/groupName.js.
    * The implementation can be changed to follow a different versioning style, like version parameter:
@@ -395,18 +391,12 @@
     return this;
   }
   
-<<<<<<< HEAD
-  
-  public HashBuilder getHashBuilder() {
-    return hashBuilder;
-=======
-  /**
-   * @deprecated use {@link WroManager#getHashStrategy()} instead
-   */
-  @Deprecated
-  public final HashBuilder getHashBuilder() {
+  /**
+   * @deprecated use {@link WroManager#getHashStrategy()} instead
+   */
+  @Deprecated
+  public final HashBuilder getHashBuilder() {
     return hashStrategy;
->>>>>>> 0fef59e1
   }
   
   /**
@@ -444,12 +434,7 @@
   }
   
   /**
-<<<<<<< HEAD
-   * @param resourceLocatorFactory the resourceLocatorFactory to set
-=======
-   * @param uriLocatorFactory
-   *          the uriLocatorFactory to set
->>>>>>> 0fef59e1
+   * @param resourceLocatorFactory the resourceLocatorFactory to set
    */
   public final WroManager setResourceLocatorFactory(final ResourceLocatorFactory resourceLocatorFactory) {
     this.resourceLocatorFactory = resourceLocatorFactory;
@@ -469,10 +454,7 @@
   public ResourceLocatorFactory getResourceLocatorFactory() {
     return resourceLocatorFactory;
   }
-<<<<<<< HEAD
-=======
-  
->>>>>>> 0fef59e1
+  
   /**
    * @return The strategy used to rename bundled resources.
    */
