--- conflicted
+++ resolved
@@ -60,7 +60,7 @@
    * A list of model transformers. Allows manager to mutate the model before it is being parsed and processed.
    */
   private List<Transformer<WroModel>> modelTransformers;
-  private ResourceLocatorFactory locatorFactory;
+  private UriLocatorFactory uriLocatorFactory;
   private ProcessorsFactory processorsFactory;
   private NamingStrategy namingStrategy;
   private ResourceAuthorizationManager authorizationManager;
@@ -108,20 +108,6 @@
       if (metaDataFactory == null) {
         metaDataFactory = newMetaDataFactory();
       }
-<<<<<<< HEAD
-
-      managerBuilder.setGroupExtractor(groupExtractor);
-      managerBuilder.setCacheStrategy(DefaultSynchronizedCacheStrategyDecorator.decorate(cacheStrategy));
-      managerBuilder.setHashStrategy(hashStrategy);
-      managerBuilder.setLocatorFactory(locatorFactory);
-      managerBuilder.setProcessorsFactory(processorsFactory);
-      managerBuilder.setNamingStrategy(namingStrategy);
-      managerBuilder.setModelTransformers(modelTransformers);
-      managerBuilder.setModelFactory(DefaultWroModelFactoryDecorator.decorate(modelFactory, modelTransformers));
-      managerBuilder.setAuthorizationManager(authorizationManager);
-      managerBuilder.setCacheKeyFactory(cacheKeyFactory);
-      managerBuilder.setMetaDataFactory(metaDataFactory);
-=======
       if (groupExtractor != null) {
         managerBuilder.setGroupExtractor(groupExtractor);
       }
@@ -155,7 +141,6 @@
       if (metaDataFactory != null) {
         managerBuilder.setMetaDataFactory(metaDataFactory);
       }
->>>>>>> 03133f87
       final WroManager manager = managerBuilder.build();
 
       onAfterInitializeManager(manager);
